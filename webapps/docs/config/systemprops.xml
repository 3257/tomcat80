--- conflicted
+++ resolved
@@ -496,33 +496,29 @@
          <code>-Dorg.apache.juli.formatter=org.apache.juli.OneLineFormatter</code></p>
     </property>
 
+    <property name="org.apache.juli. AsyncOverflowDropType">
+      <p>When the memory limit of records has been reached the system needs to determine what action to take.
+         Currently there are three actions that can be taken:
+      </p>
+         <ul>
+           <li><code>int OVERFLOW_DROP_LAST = 1</code> - the record that caused the overflow will be dropped and not logged</li>
+           <li><code>int OVERFLOW_DROP_FIRST = 2</code> - the record that is next in line to be logged will be dropped to make room for the latest record on the queue</li>
+           <li><code>int OVERFLOW_DROP_FLUSH = 3</code> - suspend the thread while the queue empties out and flushes the entries to the write buffer</li>
+           <li><code>int OVERFLOW_DROP_CURRENT = 4</code> - drop the current log entry</li>
+         </ul>
+      <p>The default value is <code>1</code> (OVERFLOW_DROP_LAST).</p>
+    </property>
+
     <property name="org.apache.juli. AsyncMaxRecordCount">
-      <p>The maximum number of log records that the JULI AsyncFileHandler will queue in memory.
-         New records are added to the queue and get asynchronously removed from the queue
-         and written to the files by a single writer thread.
-         When the queue is full and a new record is being logged
-         the log record will be handled based on the <code>org.apache.juli.AsyncOverflowDropType</code> setting.</p>
+      <p>The max number of log records that the async logger will keep in memory. When this limit is reached and a new record is being logged by the
+         JULI framework the system will take an action based on the <code>org.apache.juli.AsyncOverflowDropType</code> setting.</p>
       <p>The default value is <code>10000</code> records.
          This number represents the global number of records, not on a per handler basis.
       </p>
     </property>
 
-    <property name="org.apache.juli. AsyncOverflowDropType">
-      <p>When the queue of log records of the JULI AsyncFileHandler is full,
-         new log records are handled according to the following setting:
-      </p>
-         <ul>
-           <li><code>1</code> - the newest record in the queue will be dropped and not logged</li>
-           <li><code>2</code> - the oldest record in the queue will be dropped and not logged</li>
-           <li><code>3</code> - suspend the logging thread until older records got written to the log file and the queue is no longer full.
-                                This is the only setting that ensures that no messages get lost.</li>
-           <li><code>4</code> - drop the current log record</li>
-         </ul>
-      <p>The default value is <code>1</code> (drop the newest record in the queue).</p>
-    </property>
-
     <property name="org.apache.juli. AsyncLoggerPollInterval">
-      <p>The poll interval in milliseconds for the asynchronous logger thread.
+      <p>The poll interval in milliseconds for the asynchronous logger thread in milliseconds.
          If the log queue is empty, the async thread will issue a poll(poll interval)
          in order to not wake up too often.</p>
       <p>The default value is <code>1000</code> milliseconds.</p>
@@ -597,11 +593,7 @@
 
   <properties>
 
-<<<<<<< HEAD
-    <property name="org.apache.tomcat. websocket.ALLOW_UNSUPPORTED_EXTENSIONS">
-=======
     <property name="org.apache.tomcat .websocket.ALLOW_UNSUPPORTED_EXTENSIONS">
->>>>>>> c5fccadd
       <p>If <code>true</code>, allow unknown extensions to be declared by
       the user.</p>
       <p>The default value is <code>false</code>.</p>
