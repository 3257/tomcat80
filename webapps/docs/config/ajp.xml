<?xml version="1.0" encoding="UTF-8"?>
<!--
  Licensed to the Apache Software Foundation (ASF) under one or more
  contributor license agreements.  See the NOTICE file distributed with
  this work for additional information regarding copyright ownership.
  The ASF licenses this file to You under the Apache License, Version 2.0
  (the "License"); you may not use this file except in compliance with
  the License.  You may obtain a copy of the License at

      http://www.apache.org/licenses/LICENSE-2.0

  Unless required by applicable law or agreed to in writing, software
  distributed under the License is distributed on an "AS IS" BASIS,
  WITHOUT WARRANTIES OR CONDITIONS OF ANY KIND, either express or implied.
  See the License for the specific language governing permissions and
  limitations under the License.
-->
<!DOCTYPE document [
  <!ENTITY project SYSTEM "project.xml">
]>
<document url="ajp.html">

  &project;

  <properties>
    <author email="yoavs@apache.org">Yoav Shapira</author>
    <author email="arjaquith@mindspring.com">Andrew R. Jaquith</author>
    <title>The AJP Connector</title>
  </properties>

<body>

<section name="Table of Contents">
<toc/>
</section>

<section name="Introduction">

  <p>The <strong>AJP Connector</strong> element represents a
  <strong>Connector</strong> component that communicates with a web
  connector via the <code>AJP</code> protocol.  This is used for cases
  where you wish to invisibly integrate Tomcat into an existing (or new)
  Apache installation, and you want Apache to handle the static content
  contained in the web application, and/or utilize Apache's SSL
  processing.</p>

  <p>This connector supports load balancing when used in conjunction with
  the <code>jvmRoute</code> attribute of the
  <a href="engine.html">Engine</a>.</p>

  <p>The native connectors supported with this Tomcat release are:</p>
    <ul>
      <li>JK 1.2.x with any of the supported servers. See
      <a href="http://tomcat.apache.org/connectors-doc/">the JK docs</a>
      for details.</li>
      <li>mod_proxy on Apache httpd 2.x (included by default in Apache HTTP
      Server 2.2), with AJP enabled: see
      <a href="http://httpd.apache.org/docs/2.2/mod/mod_proxy_ajp.html">the
      httpd docs</a> for details.</li>
    </ul>

  <p><b>Other native connectors supporting AJP may work, but are no longer
  supported.</b></p>

</section>


<section name="Attributes">

  <subsection name="Common Attributes">

  <p>All implementations of <strong>Connector</strong>
  support the following attributes:</p>

  <attributes>

    <attribute name="allowTrace" required="false">
      <p>A boolean value which can be used to enable or disable the TRACE
      HTTP method. If not specified, this attribute is set to false.</p>
    </attribute>

    <attribute name="asyncTimeout" required="false">
      <p>The default timeout for asynchronous requests in milliseconds. If not
      specified, this attribute is set to the Servlet specification default of
      30000 (30 seconds).</p>
    </attribute>

    <attribute name="enableLookups" required="false">
      <p>Set to <code>true</code> if you want calls to
      <code>request.getRemoteHost()</code> to perform DNS lookups in
      order to return the actual host name of the remote client.  Set
      to <code>false</code> to skip the DNS lookup and return the IP
      address in String form instead (thereby improving performance).
      By default, DNS lookups are disabled.</p>
    </attribute>

    <attribute name="maxHeaderCount" required="false">
      <p>The maximum number of headers in a request that are allowed by the
      container. A request that contains more headers than the specified limit
      will be rejected. A value of less than 0 means no limit.
      If not specified, a default of 100 is used.</p>
    </attribute>

    <attribute name="maxParameterCount" required="false">
      <p>The maximum number of parameter and value pairs (GET plus POST) which
      will be automatically parsed by the container. Parameter and value pairs
      beyond this limit will be ignored. A value of less than 0 means no limit.
      If not specified, a default of 10000 is used. Note that
      <code>FailedRequestFilter</code> <a href="filter.html">filter</a> can be
      used to reject requests that hit the limit.</p>
    </attribute>

    <attribute name="maxPostSize" required="false">
      <p>The maximum size in bytes of the POST which will be handled by
      the container FORM URL parameter parsing. The limit can be disabled by
      setting this attribute to a value less than or equal to 0.
      If not specified, this attribute is set to 2097152 (2 megabytes).</p>
    </attribute>

    <attribute name="maxSavePostSize" required="false">
      <p>The maximum size in bytes of the POST which will be saved/buffered by
      the container during FORM or CLIENT-CERT authentication. For both types
      of authentication, the POST will be saved/buffered before the user is
      authenticated. For CLIENT-CERT authentication, the POST is buffered for
      the duration of the SSL handshake and the buffer emptied when the request
      is processed. For FORM authentication the POST is saved whilst the user
      is re-directed to the login form and is retained until the user
      successfully authenticates or the session associated with the
      authentication request expires. The limit can be disabled by setting this
      attribute to -1. Setting the attribute to zero will disable the saving of
      POST data during authentication. If not specified, this attribute is set
      to 4096 (4 kilobytes).</p>
    </attribute>

    <attribute name="parseBodyMethods" required="false">
      <p>A comma-separated list of HTTP methods for which request
      bodies will be parsed for request parameters identically
      to POST. This is useful in RESTful applications that want to
      support POST-style semantics for PUT requests.
      Note that any setting other than <code>POST</code> causes Tomcat
      to behave in a way that goes against the intent of the servlet
      specification.
      The HTTP method TRACE is specifically forbidden here in accordance
      with the HTTP specification.
      The default is <code>POST</code></p>
    </attribute>

    <attribute name="port" required="true">
      <p>The TCP port number on which this <strong>Connector</strong>
      will create a server socket and await incoming connections.  Your
      operating system will allow only one server application to listen
      to a particular port number on a particular IP address. If the special
      value of 0 (zero) is used, then Tomcat will select a free port at random
      to use for this connector. This is typically only useful in embedded and
      testing applications.</p>
    </attribute>

    <attribute name="protocol" required="false">
      <p>Sets the protocol to handle incoming traffic. To configure an AJP
        connector this must be specified. If no value for protocol is provided,
        an <a href="http.html">HTTP connector</a> rather than an AJP connector
        will be configured.<br/>
        The standard protocol value for an AJP connector is <code>AJP/1.3</code>
        which uses an auto-switching mechanism to select either a Java NIO based
        connector or an APR/native based connector. If the
        <code>PATH</code> (Windows) or <code>LD_LIBRARY_PATH</code> (on most unix
        systems) environment variables contain the Tomcat native library, the
        native/APR connector will be used. If the native library cannot be
        found, the Java NIO based connector will be used.<br/>
        To use an explicit protocol rather than rely on the auto-switching
        mechanism described above, the following values may be used:<br/>
        <code>org.apache.coyote.ajp.AjpNioProtocol</code>
        - non blocking Java NIO connector.<br/>
        <code>org.apache.coyote.ajp.AjpNio2Protocol</code>
        - non blocking Java NIO2 connector.<br/>
        <code>org.apache.coyote.ajp.AjpAprProtocol</code>
        - the APR/native connector.<br/>
        Custom implementations may also be used.<br/>
        Take a look at our <a href="#Connector_Comparison">Connector
        Comparison</a> chart.
      </p>
    </attribute>

    <attribute name="proxyName" required="false">
      <p>If this <strong>Connector</strong> is being used in a proxy
      configuration, configure this attribute to specify the server name
      to be returned for calls to <code>request.getServerName()</code>.
      See <a href="#Proxy_Support">Proxy Support</a> for more
      information.</p>
    </attribute>

    <attribute name="proxyPort" required="false">
      <p>If this <strong>Connector</strong> is being used in a proxy
      configuration, configure this attribute to specify the server port
      to be returned for calls to <code>request.getServerPort()</code>.
      See <a href="#Proxy_Support">Proxy Support</a> for more
      information.</p>
    </attribute>

    <attribute name="redirectPort" required="false">
      <p>If this <strong>Connector</strong> is supporting non-SSL
      requests, and a request is received for which a matching
      <code>&lt;security-constraint&gt;</code> requires SSL transport,
      Catalina will automatically redirect the request to the port
      number specified here.</p>
    </attribute>

    <attribute name="scheme" required="false">
      <p>Set this attribute to the name of the protocol you wish to have
      returned by calls to <code>request.getScheme()</code>.  For
      example, you would set this attribute to "<code>https</code>"
      for an SSL Connector.  The default value is "<code>http</code>".
      </p>
    </attribute>

    <attribute name="secure" required="false">
      <p>Set this attribute to <code>true</code> if you wish to have
      calls to <code>request.isSecure()</code> to return <code>true</code>
      for requests received by this Connector. You would want this on an
      SSL Connector or a non SSL connector that is receiving data from a
      SSL accelerator, like a crypto card, a SSL appliance or even a webserver.
      The default value is <code>false</code>.</p>
    </attribute>

    <attribute name="URIEncoding" required="false">
      <p>This specifies the character encoding used to decode the URI bytes,
      after %xx decoding the URL. If not specified, UTF-8 will be used unless
      the <code>org.apache.catalina.STRICT_SERVLET_COMPLIANCE</code>
      <a href="systemprops.html">system property</a> is set to <code>true</code>
      in which case ISO-8859-1 will be used.</p>
    </attribute>

    <attribute name="useBodyEncodingForURI" required="false">
      <p>This specifies if the encoding specified in contentType should be used
      for URI query parameters, instead of using the URIEncoding. This
      setting is present for compatibility with Tomcat 4.1.x, where the
      encoding specified in the contentType, or explicitly set using
      Request.setCharacterEncoding method was also used for the parameters from
      the URL. The default value is <code>false</code>.
      </p>
    </attribute>

    <attribute name="useIPVHosts" required="false">
      <p>Set this attribute to <code>true</code> to cause Tomcat to use
      the IP address passed by the native web server to determine the Host
      to send the request to.  The default value is <code>false</code>.</p>
    </attribute>

    <attribute name="xpoweredBy" required="false">
      <p>Set this attribute to <code>true</code> to cause Tomcat to advertise
      support for the Servlet specification using the header recommended in the
      specification.  The default value is <code>false</code>.</p>
    </attribute>

  </attributes>

  </subsection>

  <subsection name="Standard Implementations">

  <p>To use AJP, you must specify the protocol attribute (see above).</p>

  <p>The standard AJP connectors (NIO, NIO2 and APR/native) all support the
  following attributes in addition to the common Connector attributes listed
  above.</p>

  <attributes>

    <attribute name="acceptCount" required="false">
      <p>The maximum queue length for incoming connection requests when
      all possible request processing threads are in use.  Any requests
      received when the queue is full will be refused.  The default
      value is 100.</p>
    </attribute>

    <attribute name="acceptorThreadCount" required="false">
      <p>The number of threads to be used to accept connections. Increase this
      value on a multi CPU machine, although you would never really need more
      than <code>2</code>. Also, with a lot of non keep alive connections, you
      might want to increase this value as well. Default value is
      <code>1</code>.</p>
    </attribute>

    <attribute name="acceptorThreadPriority" required="false">
      <p>The priority of the acceptor threads. The threads used to accept
      new connections. The default value is <code>5</code> (the value of the
      <code>java.lang.Thread.NORM_PRIORITY</code> constant). See the JavaDoc
      for the <code>java.lang.Thread</code> class for more details on what
      this priority means.</p>
    </attribute>

    <attribute name="address" required="false">
      <p>For servers with more than one IP address, this attribute
      specifies which address will be used for listening on the specified
      port.  By default, this port will be used on all IP addresses
      associated with the server. A value of <code>127.0.0.1</code>
      indicates that the Connector will only listen on the loopback
      interface.</p>
    </attribute>

    <attribute name="bindOnInit" required="false">
      <p>Controls when the socket used by the connector is bound. By default it
      is bound when the connector is initiated and unbound when the connector is
      destroyed. If set to <code>false</code>, the socket will be bound when the
      connector is started and unbound when it is stopped.</p>
    </attribute>

    <attribute name="clientCertProvider" required="false">
      <p>When client certificate information is presented in a form other than
      instances of <code>java.security.cert.X509Certificate</code> it needs to
      be converted before it can be used and this property controls which JSSE
      provider is used to perform the conversion. For example it is used with
      the AJP connectors, the <a href="http.html">HTTP APR connector</a> and
      with the <a href="valve.html#SSL_Authenticator_Valve">
      org.apache.catalina.valves.SSLValve</a>.If not specified, the default
      provider will be used.</p>
    </attribute>

    <attribute name="connectionLinger" required="false">
      <p>The number of seconds during which the sockets used by this
      <strong>Connector</strong> will linger when they are closed. The default
      value is <code>-1</code> which disables socket linger.</p>
    </attribute>

    <attribute name="connectionTimeout" required="false">
      <p>The number of milliseconds this <strong>Connector</strong> will wait,
      after accepting a connection, for the request URI line to be
      presented.  The default value for AJP protocol connectors
      is <code>-1</code> (i.e. infinite).</p>
    </attribute>

    <attribute name="executor" required="false">
      <p>A reference to the name in an <a href="executor.html">Executor</a>
      element. If this attribute is set, and the named executor exists, the
      connector will use the executor, and all the other thread attributes will
      be ignored. Note that if a shared executor is not specified for a
      connector then the connector will use a private, internal executor to
      provide the thread pool.</p>
    </attribute>

    <attribute name="executorTerminationTimeoutMillis" required="false">
      <p>The time that the private internal executor will wait for request
      processing threads to terminate before continuing with the process of
      stopping the connector. If not set, the default is <code>5000</code> (5
      seconds).</p>
    </attribute>

    <attribute name="keepAliveTimeout" required="false">
      <p>The number of milliseconds this <strong>Connector</strong> will wait for
       another AJP request before closing the connection.
       The default value is to use the value that has been set for the
       connectionTimeout attribute.</p>
    </attribute>

    <attribute name="maxConnections" required="false">
      <p>The maximum number of connections that the server will accept and
      process at any given time. When this number has been reached, the server
      will accept, but not process, one further connection. This additional
      connection be blocked until the number of connections being processed
      falls below <strong>maxConnections</strong> at which point the server will
      start accepting and processing new connections again. Note that once the
      limit has been reached, the operating system may still accept connections
      based on the <code>acceptCount</code> setting. The default value varies by
      connector type. For NIO and NIO2 the default is <code>10000</code>.
      For APR/native, the default is <code>8192</code>.</p>
      <p>Note that for APR/native on Windows, the configured value will be
      reduced to the highest multiple of 1024 that is less than or equal to
      maxConnections. This is done for performance reasons.<br/>
      If set to a value of -1, the maxConnections feature is disabled
      and connections are not counted.</p>
    </attribute>

    <attribute name="maxThreads" required="false">
      <p>The maximum number of request processing threads to be created
      by this <strong>Connector</strong>, which therefore determines the
      maximum number of simultaneous requests that can be handled.  If
      not specified, this attribute is set to 200. If an executor is associated
      with this connector, this attribute is ignored as the connector will
      execute tasks using the executor rather than an internal thread pool.</p>
    </attribute>

    <attribute name="minSpareThreads" required="false">
      <p>The minimum number of threads always kept running. If not specified,
      the default of <code>10</code> is used.</p>
    </attribute>

    <attribute name="packetSize" required="false">
      <p>This attribute sets the maximum AJP packet size in Bytes. The maximum
      value is 65536. It should be the same as the <code>max_packet_size</code>
      directive configured for mod_jk. Normally it is not necessary to change
      the maximum packet size. Problems with the default value have been
      reported when sending certificates or certificate chains. The default
      value is 8192. If set to less than 8192 then the setting will ignored and
      the default value of 8192 used.</p>
    </attribute>

    <attribute name="processorCache" required="false">
      <p>The protocol handler caches Processor objects to speed up performance.
      This setting dictates how many of these objects get cached.
      <code>-1</code> means unlimited, default is <code>200</code>. If not using
      Servlet 3.0 asynchronous processing, a good default is to use the same as
      the maxThreads setting. If using Servlet 3.0 asynchronous processing, a
      good default is to use the larger of maxThreads and the maximum number of
      expected concurrent requests (synchronous and asynchronous).</p>
    </attribute>

    <attribute name="requiredSecret" required="false">
      <p>Only requests from workers with this secret keyword will be accepted.
      </p>
    </attribute>

    <attribute name="tcpNoDelay" required="false">
      <p>If set to <code>true</code>, the TCP_NO_DELAY option will be
      set on the server socket, which improves performance under most
      circumstances.  This is set to <code>true</code> by default.</p>
    </attribute>

    <attribute name="threadPriority" required="false">
      <p>The priority of the request processing threads within the JVM.
      The default value is <code>5</code> (the value of the
      <code>java.lang.Thread.NORM_PRIORITY</code> constant). See the JavaDoc
      for the <code>java.lang.Thread</code> class for more details on what
      this priority means.
      </p>
    </attribute>

    <attribute name="tomcatAuthentication" required="false">
      <p>If set to <code>true</code>, the authentication will be done in Tomcat.
      Otherwise, the authenticated principal will be propagated from the native
      webserver and used for authorization in Tomcat.
      The default value is <code>true</code>.</p>
    </attribute>

  </attributes>

  </subsection>

  <subsection name="Java TCP socket attributes">

    <p>The NIO and NIO2 implementation support the following Java TCP socket
    attributes in addition to the common Connector and HTTP attributes listed
    above.</p>

    <attributes>
      <attribute name="socket.rxBufSize" required="false">
        <p>(int)The socket receive buffer (SO_RCVBUF) size in bytes. JVM default
        used if not set.</p>
      </attribute>
      <attribute name="socket.txBufSize" required="false">
        <p>(int)The socket send buffer (SO_SNDBUF) size in bytes. JVM default
        used if not set.</p>
      </attribute>
      <attribute name="socket.tcpNoDelay" required="false">
        <p>(bool)This is equivalent to standard attribute
        <strong>tcpNoDelay</strong>.</p>
      </attribute>
      <attribute name="socket.soKeepAlive" required="false">
        <p>(bool)Boolean value for the socket's keep alive setting
        (SO_KEEPALIVE). JVM default used if not set.</p>
      </attribute>
      <attribute name="socket.ooBInline" required="false">
        <p>(bool)Boolean value for the socket OOBINLINE setting. JVM default
        used if not set.</p>
      </attribute>
      <attribute name="socket.soReuseAddress" required="false">
        <p>(bool)Boolean value for the sockets reuse address option
        (SO_REUSEADDR). JVM default used if not set.</p>
      </attribute>
      <attribute name="socket.soLingerOn" required="false">
        <p>(bool)Boolean value for the sockets so linger option (SO_LINGER).
        A value for the standard attribute <strong>connectionLinger</strong>
        that is &gt;=0 is equivalent to setting this to <code>true</code>.
        A value for the standard attribute <strong>connectionLinger</strong>
        that is &lt;0 is equivalent to setting this to <code>false</code>.
        Both this attribute and <code>soLingerTime</code> must be set else the
        JVM defaults will be used for both.</p>
      </attribute>
      <attribute name="socket.soLingerTime" required="false">
        <p>(int)Value in seconds for the sockets so linger option (SO_LINGER).
        This is equivalent to standard attribute
        <strong>connectionLinger</strong>.
        Both this attribute and <code>soLingerOn</code> must be set else the
        JVM defaults will be used for both.</p>
      </attribute>
      <attribute name="socket.soTimeout" required="false">
        <p>This is equivalent to standard attribute
        <strong>connectionTimeout</strong>.</p>
      </attribute>
      <attribute name="socket.performanceConnectionTime" required="false">
        <p>(int)The first value for the performance settings. See
        <a href="http://docs.oracle.com/javase/6/docs/api/java/net/Socket.html#setPerformancePreferences(int,%20int,%20int)">Socket Performance Options</a>
        All three performance attributes must be set else the JVM defaults will
        be used for all three.</p>
      </attribute>
      <attribute name="socket.performanceLatency" required="false">
        <p>(int)The second value for the performance settings. See
        <a href="http://docs.oracle.com/javase/6/docs/api/java/net/Socket.html#setPerformancePreferences(int,%20int,%20int)">Socket Performance Options</a>
        All three performance attributes must be set else the JVM defaults will
        be used for all three.</p>
      </attribute>
      <attribute name="socket.performanceBandwidth" required="false">
        <p>(int)The third value for the performance settings. See
        <a href="http://docs.oracle.com/javase/6/docs/api/java/net/Socket.html#setPerformancePreferences(int,%20int,%20int)">Socket Performance Options</a>
        All three performance attributes must be set else the JVM defaults will
        be used for all three.</p>
      </attribute>
      <attribute name="socket.unlockTimeout" required="false">
        <p>(int) The timeout for a socket unlock. When a connector is stopped, it will try to release the acceptor thread by opening a connector to itself.
           The default value is <code>250</code> and the value is in milliseconds</p>
      </attribute>
    </attributes>
  </subsection>

  <subsection name="NIO specific configuration">

    <p>The following attributes are specific to the NIO connector.</p>

    <attributes>

      <attribute name="socket.directBuffer" required="false">
        <p>(bool)Boolean value, whether to use direct ByteBuffers or java mapped
        ByteBuffers. Default is <code>false</code>.<br/>
        When you are using direct buffers, make sure you allocate the
        appropriate amount of memory for the direct memory space. On Sun's JDK
        that would be something like <code>-XX:MaxDirectMemorySize=256m</code>.
        </p>
      </attribute>

      <attribute name="socket.appReadBufSize" required="false">
        <p>(int)Each connection that is opened up in Tomcat get associated with
        a read ByteBuffer. This attribute controls the size of this buffer. By
        default this read buffer is sized at <code>8192</code> bytes. For lower
        concurrency, you can increase this to buffer more data. For an extreme
        amount of keep alive connections, decrease this number or increase your
        heap size.</p>
      </attribute>

      <attribute name="socket.appWriteBufSize" required="false">
        <p>(int)Each connection that is opened up in Tomcat get associated with
        a write ByteBuffer. This attribute controls the size of this buffer. By
        default this write buffer is sized at <code>8192</code> bytes. For low
        concurrency you can increase this to buffer more response data. For an
        extreme amount of keep alive connections, decrease this number or
        increase your heap size.<br/>
        The default value here is pretty low, you should up it if you are not
        dealing with tens of thousands concurrent connections.</p>
      </attribute>

      <attribute name="socket.bufferPool" required="false">
        <p>(int)The NIO connector uses a class called NioChannel that holds
        elements linked to a socket. To reduce garbage collection, the NIO
        connector caches these channel objects. This value specifies the size of
        this cache. The default value is <code>500</code>, and represents that
        the cache will hold 500 NioChannel objects. Other values are
        <code>-1</code> for unlimited cache and <code>0</code> for no cache.</p>
      </attribute>

      <attribute name="socket.bufferPoolSize" required="false">
        <p>(int)The NioChannel pool can also be size based, not used object
        based. The size is calculated as follows:<br/>
        NioChannel
        <code>buffer size = read buffer size + write buffer size</code><br/>
        SecureNioChannel <code>buffer size = application read buffer size +
        application write buffer size + network read buffer size +
        network write buffer size</code><br/>
        The value is in bytes, the default value is <code>1024*1024*100</code>
        (100MB).</p>
      </attribute>

      <attribute name="socket.processorCache" required="false">
        <p>(int)Tomcat will cache SocketProcessor objects to reduce garbage
        collection. The integer value specifies how many objects to keep in the
        cache at most. The default is <code>500</code>. Other values are
        <code>-1</code> for unlimited cache and <code>0</code> for no cache.</p>
      </attribute>

      <attribute name="socket.keyCache" required="false">
        <p>(int)Tomcat will cache KeyAttachment objects to reduce garbage
        collection. The integer value specifies how many objects to keep in the
        cache at most. The default is <code>500</code>. Other values are
        <code>-1</code> for unlimited cache and <code>0</code> for no cache.</p>
      </attribute>

      <attribute name="socket.eventCache" required="false">
        <p>(int)Tomcat will cache PollerEvent objects to reduce garbage
        collection. The integer value specifies how many objects to keep in the
        cache at most. The default is <code>500</code>. Other values are
        <code>-1</code> for unlimited cache and <code>0</code> for no cache.</p>
      </attribute>

      <attribute name="selectorPool.maxSelectors" required="false">
        <p>(int)The max selectors to be used in the pool, to reduce selector
        contention. Use this option when the command line
        <code>org.apache.tomcat.util.net.NioSelectorShared</code> value is set
        to false. Default value is <code>200</code>.</p>
      </attribute>

      <attribute name="selectorPool.maxSpareSelectors" required="false">
        <p>(int)The max spare selectors to be used in the pool, to reduce
        selector contention. When a selector is returned to the pool, the system
        can decide to keep it or let it be GC'd. Use this option when the
        command line <code>org.apache.tomcat.util.net.NioSelectorShared</code>
        value is set to false. Default value is <code>-1</code> (unlimited).</p>
      </attribute>

      <attribute name="command-line-options" required="false">
        <p>The following command line options are available for the NIO
        connector:<br/>
        <code>-Dorg.apache.tomcat.util.net.NioSelectorShared=true|false</code>
        - default is <code>true</code>. Set this value to <code>false</code> if you wish to
        use a selector for each thread. When you set it to <code>false</code>, you can
        control the size of the pool of selectors by using the
        <strong>selectorPool.maxSelectors</strong> attribute.</p>
      </attribute>

    </attributes>
  </subsection>

  <subsection name="NIO2 specific configuration">

    <p>The following attributes are specific to the NIO2 connector.</p>

    <attributes>

      <attribute name="useCaches" required="false">
        <p>(bool)Use this attribute to enable or disable object caching to
        reduce the amount of GC objects produced.
        The default value is <code>false</code>.</p>
      </attribute>

      <attribute name="socket.directBuffer" required="false">
        <p>(bool)Boolean value, whether to use direct ByteBuffers or java mapped
        ByteBuffers. Default is <code>false</code>.<br/>
        When you are using direct buffers, make sure you allocate the
        appropriate amount of memory for the direct memory space. On Sun's JDK
        that would be something like <code>-XX:MaxDirectMemorySize=256m</code>.
        </p>
      </attribute>

      <attribute name="socket.appReadBufSize" required="false">
        <p>(int)Each connection that is opened up in Tomcat get associated with
        a read ByteBuffer. This attribute controls the size of this buffer. By
        default this read buffer is sized at <code>8192</code> bytes. For lower
        concurrency, you can increase this to buffer more data. For an extreme
        amount of keep alive connections, decrease this number or increase your
        heap size.</p>
      </attribute>

      <attribute name="socket.appWriteBufSize" required="false">
        <p>(int)Each connection that is opened up in Tomcat get associated with
        a write ByteBuffer. This attribute controls the size of this buffer. By
        default this write buffer is sized at <code>8192</code> bytes. For low
        concurrency you can increase this to buffer more response data. For an
        extreme amount of keep alive connections, decrease this number or
        increase your heap size.<br/>
        The default value here is pretty low, you should up it if you are not
        dealing with tens of thousands concurrent connections.</p>
      </attribute>

      <attribute name="socket.bufferPoolSize" required="false">
        <p>(int)The NIO2 connector uses a class called Nio2Channel that holds
        elements linked to a socket. To reduce garbage collection, the NIO
        connector caches these channel objects. This value specifies the size of
        this cache. The default value is <code>500</code>, and represents that
        the cache will hold 500 Nio2Channel objects. Other values are
        <code>-1</code> for unlimited cache and <code>0</code> for no cache.</p>
      </attribute>

      <attribute name="socket.processorCache" required="false">
        <p>(int)Tomcat will cache SocketProcessor objects to reduce garbage
        collection. The integer value specifies how many objects to keep in the
        cache at most. The default is <code>500</code>. Other values are
        <code>-1</code> for unlimited cache and <code>0</code> for no cache.</p>
      </attribute>

      <attribute name="socket.socketWrapperCache" required="false">
        <p>(int)Tomcat will cache SocketWrapper objects to reduce garbage
        collection. The integer value specifies how many objects to keep in the
        cache at most. The default is <code>500</code>. Other values are
        <code>-1</code> for unlimited cache and <code>0</code> for no cache.</p>
      </attribute>

    </attributes>
  </subsection>

  <subsection name="APR/native specific configuration">

    <p>The APR/native implementation supports the following attributes in
    addition to the common Connector and AJP attributes listed above.</p>

    <attributes>
      <attribute name="pollTime" required="false">
        <p>Duration of a poll call in microseconds. Lowering this value will
        slightly decrease latency of connections being kept alive in some cases
        , but will use more CPU as more poll calls are being made. The default
        value is 2000 (2ms).
        </p>
    </attribute>

    <attribute name="pollerSize" required="false">
      <p>Amount of sockets that the poller responsible for polling kept alive
      connections can hold at a given time. Extra connections will be closed
      right away. The default value is 8192, corresponding to 8192 keep-alive
      connections.</p>
    </attribute>

    </attributes>

  </subsection>

</section>


<section name="Nested Components">

  <p>None at this time.</p>

</section>

<section name="Special Features">

  <subsection name="Proxy Support">

  <p>The <code>proxyName</code> and <code>proxyPort</code> attributes can
  be used when Tomcat is run behind a proxy server.  These attributes
  modify the values returned to web applications that call the
  <code>request.getServerName()</code> and <code>request.getServerPort()</code>
  methods, which are often used to construct absolute URLs for redirects.
  Without configuring these attributes, the values returned would reflect
  the server name and port on which the connection from the proxy server
  was received, rather than the server name and port to whom the client
  directed the original request.</p>

  <p>For more information, see the
  <a href="../proxy-howto.html">Proxy Support HOW-TO</a>.</p>

  </subsection>

  <subsection name="Connector Comparison">

    <p>Below is a small chart that shows how the connectors differentiate.</p>

    <table class="defaultTable" style="text-align: center;">
      <tr>
        <th />
<<<<<<< HEAD
=======
        <th>Java Blocking Connector<br />BIO</th>
>>>>>>> c5fccadd
        <th>Java Nio Connector<br />NIO</th>
        <th>Java Nio2 Connector<br />NIO2</th>
        <th>APR/native Connector<br />APR</th>
      </tr>
      <tr>
        <th style="text-align: left;">Classname</th>
        <td><code class="noHighlight">AjpNioProtocol</code></td>
        <td><code class="noHighlight">AjpNio2Protocol</code></td>
        <td><code class="noHighlight">AjpAprProtocol</code></td>
      </tr>
      <tr>
        <th style="text-align: left;">Tomcat Version</th>
        <td>7.x onwards</td>
        <td>8.x onwards</td>
        <td>5.5.x onwards</td>
      </tr>
      <tr>
        <th style="text-align: left;">Support Polling</th>
        <td>YES</td>
        <td>YES</td>
        <td>YES</td>
      </tr>
      <tr>
        <th style="text-align: left;">Polling Size</th>
        <td><code class="noHighlight">maxConnections</code></td>
        <td><code class="noHighlight">maxConnections</code></td>
        <td><code class="noHighlight">maxConnections</code></td>
      </tr>
      <tr>
        <th style="text-align: left;">Read Request Headers</th>
        <td>Sim Blocking</td>
        <td>Blocking</td>
        <td>Blocking</td>
      </tr>
      <tr>
        <th style="text-align: left;">Read Request Body</th>
        <td>Sim Blocking</td>
        <td>Blocking</td>
        <td>Blocking</td>
      </tr>
      <tr>
        <th style="text-align: left;">Write Response</th>
        <td>Sim Blocking</td>
        <td>Blocking</td>
        <td>Blocking</td>
      </tr>
      <tr>
        <th style="text-align: left;">Wait for next Request</th>
        <td>Non Blocking</td>
        <td>Non Blocking</td>
        <td>Non Blocking</td>
      </tr>
      <tr>
        <th style="text-align: left;">Max Connections</th>
        <td><code class="noHighlight">maxConnections</code></td>
        <td><code class="noHighlight">maxConnections</code></td>
        <td><code class="noHighlight">maxConnections</code></td>
      </tr>
    </table>

  </subsection>

</section>

</body>

</document><|MERGE_RESOLUTION|>--- conflicted
+++ resolved
@@ -166,9 +166,11 @@
         <code>PATH</code> (Windows) or <code>LD_LIBRARY_PATH</code> (on most unix
         systems) environment variables contain the Tomcat native library, the
         native/APR connector will be used. If the native library cannot be
-        found, the Java NIO based connector will be used.<br/>
+        found, the Java based connector will be used.<br/>
         To use an explicit protocol rather than rely on the auto-switching
         mechanism described above, the following values may be used:<br/>
+        <code>org.apache.coyote.ajp.AjpProtocol</code>
+        - blocking Java connector<br/>
         <code>org.apache.coyote.ajp.AjpNioProtocol</code>
         - non blocking Java NIO connector.<br/>
         <code>org.apache.coyote.ajp.AjpNio2Protocol</code>
@@ -260,9 +262,9 @@
 
   <p>To use AJP, you must specify the protocol attribute (see above).</p>
 
-  <p>The standard AJP connectors (NIO, NIO2 and APR/native) all support the
-  following attributes in addition to the common Connector attributes listed
-  above.</p>
+  <p>The standard AJP connectors (BIO, NIO, NIO2 and APR/native) all support
+  the following attributes in addition to the common Connector attributes
+  listed above.</p>
 
   <attributes>
 
@@ -341,8 +343,9 @@
     <attribute name="executorTerminationTimeoutMillis" required="false">
       <p>The time that the private internal executor will wait for request
       processing threads to terminate before continuing with the process of
-      stopping the connector. If not set, the default is <code>5000</code> (5
-      seconds).</p>
+      stopping the connector. If not set, the default is <code>0</code> (zero)
+      for the BIO connector and <code>5000</code> (5 seconds) for the NIO, NIO2
+      and APR/native connectors.</p>
     </attribute>
 
     <attribute name="keepAliveTimeout" required="false">
@@ -361,7 +364,10 @@
       start accepting and processing new connections again. Note that once the
       limit has been reached, the operating system may still accept connections
       based on the <code>acceptCount</code> setting. The default value varies by
-      connector type. For NIO and NIO2 the default is <code>10000</code>.
+      connector type. For BIO the default is the value of
+      <strong>maxThreads</strong> unless an <a href="executor.html">Executor</a>
+      is used in which case the default will be the value of maxThreads from the
+      executor. For NIO and NIO2 the default is <code>10000</code>.
       For APR/native, the default is <code>8192</code>.</p>
       <p>Note that for APR/native on Windows, the configured value will be
       reduced to the highest multiple of 1024 that is less than or equal to
@@ -437,7 +443,7 @@
 
   <subsection name="Java TCP socket attributes">
 
-    <p>The NIO and NIO2 implementation support the following Java TCP socket
+    <p>The BIO, NIO and NIO2 implementation support the following Java TCP socket
     attributes in addition to the common Connector and HTTP attributes listed
     above.</p>
 
@@ -743,58 +749,63 @@
     <table class="defaultTable" style="text-align: center;">
       <tr>
         <th />
-<<<<<<< HEAD
-=======
         <th>Java Blocking Connector<br />BIO</th>
->>>>>>> c5fccadd
         <th>Java Nio Connector<br />NIO</th>
         <th>Java Nio2 Connector<br />NIO2</th>
         <th>APR/native Connector<br />APR</th>
       </tr>
       <tr>
         <th style="text-align: left;">Classname</th>
+        <td><code class="noHighlight">AjpProtocol</code></td>
         <td><code class="noHighlight">AjpNioProtocol</code></td>
         <td><code class="noHighlight">AjpNio2Protocol</code></td>
         <td><code class="noHighlight">AjpAprProtocol</code></td>
       </tr>
       <tr>
         <th style="text-align: left;">Tomcat Version</th>
+        <td>3.x onwards</td>
         <td>7.x onwards</td>
         <td>8.x onwards</td>
         <td>5.5.x onwards</td>
       </tr>
       <tr>
         <th style="text-align: left;">Support Polling</th>
+        <td>NO</td>
         <td>YES</td>
         <td>YES</td>
         <td>YES</td>
       </tr>
       <tr>
         <th style="text-align: left;">Polling Size</th>
+        <td>N/A</td>
         <td><code class="noHighlight">maxConnections</code></td>
         <td><code class="noHighlight">maxConnections</code></td>
         <td><code class="noHighlight">maxConnections</code></td>
       </tr>
       <tr>
         <th style="text-align: left;">Read Request Headers</th>
+        <td>Blocking</td>
         <td>Sim Blocking</td>
         <td>Blocking</td>
         <td>Blocking</td>
       </tr>
       <tr>
         <th style="text-align: left;">Read Request Body</th>
+        <td>Blocking</td>
         <td>Sim Blocking</td>
         <td>Blocking</td>
         <td>Blocking</td>
       </tr>
       <tr>
         <th style="text-align: left;">Write Response</th>
+        <td>Blocking</td>
         <td>Sim Blocking</td>
         <td>Blocking</td>
         <td>Blocking</td>
       </tr>
       <tr>
         <th style="text-align: left;">Wait for next Request</th>
+        <td>Blocking</td>
         <td>Non Blocking</td>
         <td>Non Blocking</td>
         <td>Non Blocking</td>
@@ -804,6 +815,7 @@
         <td><code class="noHighlight">maxConnections</code></td>
         <td><code class="noHighlight">maxConnections</code></td>
         <td><code class="noHighlight">maxConnections</code></td>
+        <td><code class="noHighlight">maxConnections</code></td>
       </tr>
     </table>
 
