--- conflicted
+++ resolved
@@ -158,19 +158,17 @@
     <attribute name="protocol" required="false">
       <p>Sets the protocol to handle incoming traffic. The default value is
         <code>HTTP/1.1</code> which uses an auto-switching mechanism to select
-<<<<<<< HEAD
-        either a Java NIO based connector or an APR/native based connector.
-=======
         either a non blocking Java NIO based connector or an APR/native based connector.
->>>>>>> c5fccadd
         If the <code>PATH</code> (Windows) or <code>LD_LIBRARY_PATH</code> (on
         most unix systems) environment variables contain the Tomcat native
         library, the APR/native connector will be used. If the native library
-        cannot be found, the Java NIO based connector will be used. Note
+        cannot be found, the non blocking Java based connector will be used. Note
         that the APR/native connector has different settings for HTTPS than the
         Java connectors.<br/>
         To use an explicit protocol rather than rely on the auto-switching
         mechanism described above, the following values may be used:<br/>
+        <code>org.apache.coyote.http11.Http11Protocol</code> -
+              blocking Java connector<br/>
         <code>org.apache.coyote.http11.Http11NioProtocol</code> -
               non blocking Java NIO connector<br/>
         <code>org.apache.coyote.http11.Http11Nio2Protocol</code> -
@@ -263,9 +261,9 @@
 
   <subsection name="Standard Implementation">
 
-  <p>The standard HTTP connectors (NIO, NIO2 and APR/native) all support the
-  following attributes in addition to the common Connector attributes listed
-  above.</p>
+  <p>The standard HTTP connectors (BIO, NIO, NIO2 and APR/native) all support
+  the following attributes in addition to the common Connector attributes
+  listed above.</p>
 
   <attributes>
 
@@ -384,8 +382,9 @@
     <attribute name="executorTerminationTimeoutMillis" required="false">
       <p>The time that the private internal executor will wait for request
       processing threads to terminate before continuing with the process of
-      stopping the connector. If not set, the default is  <code>5000</code> (5
-      seconds).</p>
+      stopping the connector. If not set, the default is <code>0</code> (zero)
+      for the BIO connector and <code>5000</code> (5 seconds) for the NIO,
+      NIO2 and APR/native connectors.</p>
     </attribute>
 
     <attribute name="keepAliveTimeout" required="false">
@@ -405,7 +404,10 @@
       start accepting and processing new connections again. Note that once the
       limit has been reached, the operating system may still accept connections
       based on the <code>acceptCount</code> setting. The default value varies by
-      connector type. For NIO and NIO2 the default is <code>10000</code>.
+      connector type. For BIO the default is the value of
+      <strong>maxThreads</strong> unless an <a href="executor.html">Executor</a>
+      is used in which case the default will be the value of maxThreads from the
+      executor. For NIO and NIO2 the default is <code>10000</code>.
       For APR/native, the default is <code>8192</code>.</p>
       <p>Note that for APR/native on Windows, the configured value will be
       reduced to the highest multiple of 1024 that is less than or equal to
@@ -500,6 +502,12 @@
       <code>Apache-Coyote/1.1</code> is used. Unless you are paranoid, you won't
       need this feature.
       </p>
+    </attribute>
+
+    <attribute name="socketBuffer" required="false">
+      <p>The size (in bytes) of the buffer to be provided for socket
+      output buffering. -1 can be specified to disable the use of a buffer.
+      By default, a buffers of 9000 bytes will be used.</p>
     </attribute>
 
     <attribute name="SSLEnabled" required="false">
@@ -544,7 +552,7 @@
 
   <subsection name="Java TCP socket attributes">
 
-    <p>The NIO and NIO2 implementation support the following Java TCP
+    <p>The BIO, NIO and NIO2 implementation support the following Java TCP
     socket attributes in addition to the common Connector and HTTP attributes
     listed above.</p>
 
@@ -616,6 +624,24 @@
            The default value is <code>250</code> and the value is in milliseconds</p>
       </attribute>
     </attributes>
+  </subsection>
+
+  <subsection name="BIO specific configuration">
+
+    <p>The following attributes are specific to the BIO connector.</p>
+
+    <attributes>
+
+      <attribute name="disableKeepAlivePercentage" required="false">
+        <p>The percentage of processing threads that have to be in use before
+        HTTP keep-alives are disabled to improve scalability. Values less than
+        <code>0</code> will be changed to <code>0</code> and values greater than
+        <code>100</code> will be changed to <code>100</code>. If not specified,
+        the default value is <code>75</code>.</p>
+      </attribute>
+
+    </attributes>
+
   </subsection>
 
   <subsection name="NIO specific configuration">
@@ -649,6 +675,11 @@
         poller. This value is important, since connection clean up is done on
         the same thread, so do not set this value to an extremely high one. The
         default value is <code>1000</code> milliseconds.</p>
+      </attribute>
+
+      <attribute name="useComet" required="false">
+        <p>(bool)Whether to allow comet servlets or not. Default value is
+        <code>true</code>.</p>
       </attribute>
 
       <attribute name="useSendfile" required="false">
@@ -781,6 +812,11 @@
         The default value is <code>false</code>.</p>
       </attribute>
 
+      <attribute name="useComet" required="false">
+        <p>(bool)Whether to allow comet servlets or not. Default value is
+        <code>true</code>.</p>
+      </attribute>
+
       <attribute name="useSendfile" required="false">
         <p>(bool)Use this attribute to enable or disable sendfile capability.
         The default value is <code>true</code>. Note that the use of sendfile
@@ -928,6 +964,11 @@
         this priority means.</p>
       </attribute>
 
+      <attribute name="useComet" required="false">
+        <p>(bool)Whether to allow comet servlets or not. Default value is
+        <code>true</code>.</p>
+      </attribute>
+
       <attribute name="useSendfile" required="false">
         <p>(bool)Use this attribute to enable or disable sendfile capability.
         The default value is <code>true</code>. Note that the use of sendfile
@@ -1000,7 +1041,7 @@
   attributes to the values <code>https</code> and <code>true</code>
   respectively, to pass correct information to the servlets.</p>
 
-  <p>The NIO and NIO2 connectors use the JSSE SSL whereas the APR/native
+  <p>The BIO, NIO and NIO2 connectors use the JSSE SSL whereas the APR/native
   connector uses OpenSSL. Therefore, in addition to using different attributes
   to configure SSL, the APR/native connector also requires keys and certificates
   to be provided in a different format.</p>
@@ -1008,9 +1049,9 @@
   <p>For more information, see the
   <a href="../ssl-howto.html">SSL Configuration HOW-TO</a>.</p>
 
-  <subsection name="SSL Support - NIO and NIO2">
-
-  <p>The NIO and NIO2 connectors use the following attributes to configure SSL:
+  <subsection name="SSL Support - BIO, NIO and NIO2">
+
+  <p>The BIO, NIO and NIO2 connectors use the following attributes to configure SSL:
   </p>
 
   <attributes>
@@ -1363,58 +1404,63 @@
     <table class="defaultTable" style="text-align: center;">
       <tr>
         <th />
-<<<<<<< HEAD
-=======
         <th>Java Blocking Connector<br />BIO</th>
->>>>>>> c5fccadd
         <th>Java Nio Connector<br />NIO</th>
         <th>Java Nio2 Connector<br />NIO2</th>
         <th>APR/native Connector<br />APR</th>
       </tr>
       <tr>
         <th style="text-align: left;">Classname</th>
+        <td><code class="noHighlight">Http11Protocol</code></td>
         <td><code class="noHighlight">Http11NioProtocol</code></td>
         <td><code class="noHighlight">Http11Nio2Protocol</code></td>
         <td><code class="noHighlight">Http11AprProtocol</code></td>
       </tr>
       <tr>
         <th style="text-align: left;">Tomcat Version</th>
+        <td>3.x onwards</td>
         <td>6.x onwards</td>
         <td>8.x onwards</td>
         <td>5.5.x onwards</td>
       </tr>
       <tr>
         <th style="text-align: left;">Support Polling</th>
+        <td>NO</td>
         <td>YES</td>
         <td>YES</td>
         <td>YES</td>
       </tr>
       <tr>
         <th style="text-align: left;">Polling Size</th>
+        <td>N/A</td>
         <td><code class="noHighlight">maxConnections</code></td>
         <td><code class="noHighlight">maxConnections</code></td>
         <td><code class="noHighlight">maxConnections</code></td>
       </tr>
       <tr>
         <th style="text-align: left;">Read HTTP Request</th>
+        <td>Blocking</td>
         <td>Non Blocking</td>
         <td>Non Blocking</td>
         <td>Blocking</td>
       </tr>
       <tr>
         <th style="text-align: left;">Read HTTP Body</th>
+        <td>Blocking</td>
         <td>Sim Blocking</td>
         <td>Blocking</td>
         <td>Blocking</td>
       </tr>
       <tr>
         <th style="text-align: left;">Write HTTP Response</th>
+        <td>Blocking</td>
         <td>Sim Blocking</td>
         <td>Blocking</td>
         <td>Blocking</td>
       </tr>
       <tr>
         <th style="text-align: left;">Wait for next Request</th>
+        <td>Blocking</td>
         <td>Non Blocking</td>
         <td>Non Blocking</td>
         <td>Non Blocking</td>
@@ -1423,10 +1469,12 @@
         <th style="text-align: left;">SSL Support</th>
         <td>Java SSL</td>
         <td>Java SSL</td>
+        <td>Java SSL</td>
         <td>OpenSSL</td>
       </tr>
       <tr>
         <th style="text-align: left;">SSL Handshake</th>
+        <td>Blocking</td>
         <td>Non blocking</td>
         <td>Non blocking</td>
         <td>Blocking</td>
@@ -1436,6 +1484,7 @@
         <td><code class="noHighlight">maxConnections</code></td>
         <td><code class="noHighlight">maxConnections</code></td>
         <td><code class="noHighlight">maxConnections</code></td>
+        <td><code class="noHighlight">maxConnections</code></td>
       </tr>
     </table>
 
