--- conflicted
+++ resolved
@@ -862,11 +862,7 @@
 <source>http://localhost:8080/manager/text/sslConnectorCiphers</source>
 
 <p>The SSL Connector/Ciphers diagnostic lists the SSL/TLS ciphers that are currently
-<<<<<<< HEAD
-configured for each connector. For NIO and NIO2, the names of the individual
-=======
 configured for each connector. For BIO and NIO, the names of the individual
->>>>>>> c5fccadd
 cipher suites are listed. For APR, the value of SSLCipherSuite is returned.</p>
 
 <p>The response will look something like this:</p>
