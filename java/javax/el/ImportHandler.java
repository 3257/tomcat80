/*
 * Licensed to the Apache Software Foundation (ASF) under one or more
 * contributor license agreements.  See the NOTICE file distributed with
 * this work for additional information regarding copyright ownership.
 * The ASF licenses this file to You under the Apache License, Version 2.0
 * (the "License"); you may not use this file except in compliance with
 * the License.  You may obtain a copy of the License at
 *
 *      http://www.apache.org/licenses/LICENSE-2.0
 *
 * Unless required by applicable law or agreed to in writing, software
 * distributed under the License is distributed on an "AS IS" BASIS,
 * WITHOUT WARRANTIES OR CONDITIONS OF ANY KIND, either express or implied.
 * See the License for the specific language governing permissions and
 * limitations under the License.
 */
package javax.el;

import java.lang.reflect.Field;
import java.lang.reflect.Method;
import java.lang.reflect.Modifier;
import java.net.URL;
import java.util.ArrayList;
import java.util.List;
import java.util.Map;
import java.util.concurrent.ConcurrentHashMap;

/**
 * @since EL 3.0
 */
public class ImportHandler {

    private List<String> packageNames = new ArrayList<>();
<<<<<<< HEAD
    private Map<String,String> classNames = new ConcurrentHashMap<>();
=======
    private ConcurrentHashMap<String,String> classNames = new ConcurrentHashMap<>();
>>>>>>> c5fccadd
    private Map<String,Class<?>> clazzes = new ConcurrentHashMap<>();
    private Map<String,Class<?>> statics = new ConcurrentHashMap<>();


    public ImportHandler() {
        importPackage("java.lang");
    }


    public void importStatic(String name) throws javax.el.ELException {
        int lastPeriod = name.lastIndexOf('.');

        if (lastPeriod < 0) {
            throw new ELException(Util.message(
                    null, "importHandler.invalidStaticName", name));
        }

        String className = name.substring(0, lastPeriod);
        String fieldOrMethodName = name.substring(lastPeriod + 1);

        Class<?> clazz = findClass(className);

        if (clazz == null) {
            throw new ELException(Util.message(
                    null, "importHandler.invalidClassNameForStatic",
                    className, name));
        }

        boolean found = false;

        for (Field field : clazz.getFields()) {
            if (field.getName().equals(fieldOrMethodName)) {
                int modifiers = field.getModifiers();
                if (Modifier.isStatic(modifiers) &&
                        Modifier.isPublic(modifiers)) {
                    found = true;
                    break;
                }
            }
        }

        if (!found) {
            for (Method method : clazz.getMethods()) {
                if (method.getName().equals(fieldOrMethodName)) {
                    int modifiers = method.getModifiers();
                    if (Modifier.isStatic(modifiers) &&
                            Modifier.isPublic(modifiers)) {
                        found = true;
                        break;
                    }
                }
            }
        }

        if (!found) {
            throw new ELException(Util.message(null,
                    "importHandler.staticNotFound", fieldOrMethodName,
                    className, name));
        }

        Class<?> conflict = statics.get(fieldOrMethodName);
        if (conflict != null) {
            throw new ELException(Util.message(null,
                    "importHandler.ambiguousStaticImport", name,
                    conflict.getName() + '.' +  fieldOrMethodName));
        }

        statics.put(fieldOrMethodName, clazz);
    }


    public void importClass(String name) throws javax.el.ELException {
        int lastPeriodIndex = name.lastIndexOf('.');

        if (lastPeriodIndex < 0) {
            throw new ELException(Util.message(
                    null, "importHandler.invalidClassName", name));
        }

        String unqualifiedName = name.substring(lastPeriodIndex + 1);
        String currentName = classNames.putIfAbsent(unqualifiedName, name);

        if (currentName != null && !currentName.equals(name)) {
            // Conflict. Same unqualifiedName, different fully qualified names
            throw new ELException(Util.message(null,
                    "importHandler.ambiguousImport", name, currentName));
        }
    }


    public void importPackage(String name) {
        // Import ambiguity is handled at resolution, not at import
        Package p = Package.getPackage(name);
        if (p == null) {
            // Either the package does not exist or no class has been loaded
            // from that package. Check if the package exists.
            ClassLoader cl = Thread.currentThread().getContextClassLoader();
            String path = name.replace('.', '/');
            URL url = cl.getResource(path);
            if (url == null) {
                throw new ELException(Util.message(
                        null, "importHandler.invalidPackage", name));
            }
        }
        packageNames.add(name);
    }


    public java.lang.Class<?> resolveClass(String name) {
        if (name == null || name.contains(".")) {
            return null;
        }

        // Has it been previously resolved?
        Class<?> result = clazzes.get(name);

        if (result != null) {
            return result;
        }

        // Search the class imports
        String className = classNames.get(name);
        if (className != null) {
            Class<?> clazz = findClass(className);
            if (clazz != null) {
                clazzes.put(className, clazz);
                return clazz;
            }
        }

        // Search the package imports - note there may be multiple matches
        // (which correctly triggers an error)
        for (String p : packageNames) {
            className = p + '.' + name;
            Class<?> clazz = findClass(className);
            if (clazz != null) {
                if (result != null) {
                    throw new ELException(Util.message(null,
                            "importHandler.ambiguousImport", className,
                            result.getName()));
                }
                result = clazz;
            }
        }
        if (result != null) {
            clazzes.put(name, result);
        }

        return result;
    }


    public java.lang.Class<?> resolveStatic(String name) {
        return statics.get(name);
    }


    private Class<?> findClass(String name) {
        Class<?> clazz;
        ClassLoader cl = Thread.currentThread().getContextClassLoader();
        try {
             clazz = cl.loadClass(name);
        } catch (ClassNotFoundException e) {
            return null;
        }

        // Class must be public, non-abstract and not an interface
        int modifiers = clazz.getModifiers();
        if (!Modifier.isPublic(modifiers) || Modifier.isAbstract(modifiers) ||
                Modifier.isInterface(modifiers)) {
            throw new ELException(Util.message(
                    null, "importHandler.invalidClass", name));
        }

        return clazz;
    }
}<|MERGE_RESOLUTION|>--- conflicted
+++ resolved
@@ -31,11 +31,7 @@
 public class ImportHandler {
 
     private List<String> packageNames = new ArrayList<>();
-<<<<<<< HEAD
-    private Map<String,String> classNames = new ConcurrentHashMap<>();
-=======
     private ConcurrentHashMap<String,String> classNames = new ConcurrentHashMap<>();
->>>>>>> c5fccadd
     private Map<String,Class<?>> clazzes = new ConcurrentHashMap<>();
     private Map<String,Class<?>> statics = new ConcurrentHashMap<>();
 
