# Licensed to the Apache Software Foundation (ASF) under one or more
# contributor license agreements.  See the NOTICE file distributed with
# this work for additional information regarding copyright ownership.
# The ASF licenses this file to You under the Apache License, Version 2.0
# (the "License"); you may not use this file except in compliance with
# the License.  You may obtain a copy of the License at
#
#     http://www.apache.org/licenses/LICENSE-2.0
#
# Unless required by applicable law or agreed to in writing, software
# distributed under the License is distributed on an "AS IS" BASIS,
# WITHOUT WARRANTIES OR CONDITIONS OF ANY KIND, either express or implied.
# See the License for the specific language governing permissions and
# limitations under the License.

# Default localized string information
# Localized this the Default Locale as is en_US

jsp.error.compiler=No Java compiler available
jsp.error.no.scratch.dir=The JSP engine is not configured with a scratch dir.\
\n Please add \"jsp.initparams=scratchdir=<dir-name>\" \
\n in the servlets.properties file for this context.
jsp.error.bad.scratch.dir=The scratchDir you specified: {0} is unusable.
jsp.message.scratch.dir.is=Scratch dir for the JSP engine is: {0}
jsp.message.parent_class_loader_is=Parent class loader is: {0}
jsp.message.dont.modify.servlets=IMPORTANT: Do not modify the generated servlets
jsp.error.unavailable=JSP has been marked unavailable
jsp.error.usebean.duplicate=useBean: Duplicate bean name: {0}
jsp.error.invalid.scope=Illegal value of \'scope\' attribute: {0} (must be one of \"page\", \"request\", \"session\", or \"application\")
jsp.error.classname=Can't determine classname from .class file
jsp.error.outputfolder=No output folder
jsp.error.data.file.write=Error while writing data file
jsp.error.page.conflict.contenttype=Page directive: illegal to have multiple occurrences of 'contentType' with different values (old: {0}, new: {1})
jsp.error.page.conflict.session=Page directive: illegal to have multiple occurrences of 'session' with different values (old: {0}, new: {1})
jsp.error.page.invalid.session=Page directive: invalid value for session
jsp.error.page.conflict.buffer=Page directive: illegal to have multiple occurrences of 'buffer' with different values (old: {0}, new: {1})
jsp.error.page.invalid.buffer=Page directive: invalid value for buffer
jsp.error.page.conflict.autoflush=Page directive: illegal to have multiple occurrences of 'autoFlush' with different values (old: {0}, new: {1})
jsp.error.page.invalid.import=Page directive: invalid value for import
jsp.error.page.conflict.isthreadsafe=Page directive: illegal to have multiple occurrences of 'isThreadSafe' with different values (old: {0}, new: {1})
jsp.error.page.invalid.isthreadsafe=Page directive: invalid value for isThreadSafe
jsp.error.page.conflict.info=Page directive: illegal to have multiple occurrences of 'info' with different values (old: {0}, new: {1})
jsp.error.page.invalid.info=Page directive: invalid value for info
jsp.error.page.conflict.iserrorpage=Page directive: illegal to have multiple occurrences of 'isErrorPage' with different values (old: {0}, new: {1})
jsp.error.page.invalid.iserrorpage=Page directive: invalid value for isErrorPage
jsp.error.page.conflict.errorpage=Page directive: illegal to have multiple occurrences of 'errorPage' with different values (old: {0}, new: {1})
jsp.error.page.conflict.language=Page directive: illegal to have multiple occurrences of 'language' with different values (old: {0}, new: {1})
jsp.error.tag.conflict.language=Tag directive: illegal to have multiple occurrences of 'language' with different values (old: {0}, new: {1})
jsp.error.page.language.nonjava=Page directive: invalid language attribute
jsp.error.tag.language.nonjava=Tag directive: invalid language attribute
jsp.error.page.conflict.extends=Page directive: illegal to have multiple occurrences of 'extends' with different values (old: {0}, new: {1})
jsp.error.page.conflict.iselignored=Page directive: illegal to have multiple occurrences of 'isELIgnored' with different values (old: {0}, new: {1})
jsp.error.tag.conflict.iselignored=Tag directive: illegal to have multiple occurrences of 'isELIgnored' with different values (old: {0}, new: {1})
jsp.error.page.invalid.iselignored=Page directive: invalid value for isELIgnored
jsp.error.tag.invalid.iselignored=Tag directive: invalid value for isELIgnored
jsp.error.page.multi.pageencoding=Page directive must not have multiple occurrences of pageencoding
jsp.error.tag.conflict.attr=Tag directive: illegal to have multiple occurrences of the attribute \"{0}\" with different values (old: {1}, new: {2})
jsp.error.tag.multi.pageencoding=Tag directive must not have multiple occurrences of pageencoding
jsp.error.include.exception=Unable to include {0}
jsp.error.stream.close.failed=Failed to close stream
jsp.error.stream.closed=Stream closed
jsp.error.invalid.directive=Invalid directive
jsp.error.invalid.implicit=Invalid implicit TLD for tag file at {0}
jsp.error.invalid.implicit.version=Invalid JSP version defined in implicit TLD for tag file at {0}
jsp.error.invalid.version=Invalid JSP version defined for tag file at {0}
jsp.error.directive.istagfile={0} directive cannot be used in a tag file
jsp.error.directive.isnottagfile={0} directive can only be used in a tag file
jsp.error.action.istagfile={0} action cannot be used in a tag file
jsp.error.action.isnottagfile={0} action can be used in tag files only
jsp.error.unterminated=Unterminated {0} tag
jsp.error.loadclass.taghandler=Unable to load tag handler class \"{0}\" for tag \"{1}\"
jsp.error.unable.compile=Unable to compile class for JSP
jsp.error.unable.load=Unable to load class for JSP
jsp.error.mandatory.attribute={0}: Mandatory attribute {1} missing
jsp.error.flush=Exception occurred when flushing data
jsp.engine.info=Jasper JSP 2.3 Engine
jsp.error.invalid.expression="{0}" contains invalid expression(s): {1}
jsp.error.invalid.attribute={0} has invalid attribute: {1}
jsp.error.file.cannot.read=Cannot read file: {0}
jsp.error.file.already.registered=Recursive include of file {0}
jsp.error.file.not.registered=file {0} not seen in include
jsp.error.quotes.unterminated=Unterminated quotes
jsp.error.attr.quoted=Attribute value should be quoted
jsp.error.beans.nullbean=Attempted a bean operation on a null object.
jsp.error.beans.nobeaninfo=No BeanInfo for the bean of type ''{0}'' could be found, the class likely does not exist.
jsp.error.beans.nomethod=Cannot find a method to read property ''{0}'' in a bean of type ''{1}''
jsp.error.beans.nomethod.setproperty=Can''t find a method to write property ''{0}'' of type ''{1}'' in a bean of type ''{2}''
jsp.error.beans.noproperty=Cannot find any information on property ''{0}'' in a bean of type ''{1}''
jsp.error.beans.property.conversion=Unable to convert string \"{0}\" to class \"{1}\" for attribute \"{2}\": {3}
jsp.error.beans.propertyeditor.notregistered=Property Editor not registered with the PropertyEditorManager
jsp.error.beans.setproperty.noindexset=Cannot set indexed property
jsp.error.include.tag=Invalid jsp:include tag
jsp.error.attempt_to_clear_flushed_buffer=Error: Attempt to clear a buffer that's already been flushed
jsp.error.overflow=Error: JSP Buffer overflow
jsp.error.paramexpected=Expecting \"jsp:param\" standard action with \"name\" and \"value\" attributes
jsp.error.param.invalidUse=The jsp:param action must not be used outside the jsp:include, jsp:forward, or jsp:params elements
jsp.error.params.invalidUse=jsp:params must be a direct child of jsp:plugin
jsp.error.fallback.invalidUse=jsp:fallback must be a direct child of jsp:plugin
jsp.error.namedAttribute.invalidUse=jsp:attribute must be the subelement of a standard or custom action
jsp.error.jspbody.invalidUse=jsp:body must be the subelement of a standard or custom action
jsp.error.params.emptyBody=jsp:params must contain at least one nested jsp:param
jsp.error.plugin.notype=type not declared in jsp:plugin
jsp.error.plugin.badtype=Illegal value for 'type' attribute in jsp:plugin: must be 'bean' or 'applet'
jsp.error.plugin.nocode=code not declared in jsp:plugin
jsp.error.ise_on_clear=Illegal to clear() when buffer size == 0
jsp.error.javac=Javac exception
jsp.error.javac.env=Environment:
jsp.error.compilation=Error compiling file: {0} {1}
jsp.error.undeclared_namespace=A custom tag was encountered with an undeclared namespace [{0}]
jsp.warning.keepgen=Warning: Invalid value for the initParam keepgenerated. Will use the default value of \"false\"
jsp.warning.xpoweredBy=Warning: Invalid value for the initParam xpoweredBy. Will use the default value of \"false\"
jsp.warning.enablePooling=Warning: Invalid value for the initParam enablePooling. Will use the default value of \"true\"
jsp.warning.mappedFile=Warning: Invalid value for the initParam mappedFile. Will use the default value of \"false\"
jsp.warning.classDebugInfo=Warning: Invalid value for the initParam classdebuginfo. Will use the default value of \"false\"
jsp.warning.checkInterval=Warning: Invalid value for the initParam checkInterval. Will use the default value of \"300\" seconds
jsp.warning.modificationTestInterval=Warning: Invalid value for the initParam modificationTestInterval. Will use the default value of \"4\" seconds
jsp.warning.recompileOnFail=Warning: Invalid value for the initParam recompileOnFail. Will use the default value of \"false\"
jsp.warning.development=Warning: Invalid value for the initParam development. Will use the default value of \"true\"
jsp.warning.fork=Warning: Invalid value for the initParam fork. Will use the default value of \"true\"
jsp.warning.dumpSmap=Warning: Invalid value for the initParam dumpSmap. Will use the default value of \"false\"
jsp.warning.genchararray=Warning: Invalid value for the initParam genStringAsCharArray. Will use the default value of \"false\"
jsp.warning.suppressSmap=Warning: Invalid value for the initParam suppressSmap. Will use the default value of \"false\"
jsp.warning.displaySourceFragment=Warning: Invalid value for the initParam displaySourceFragment. Will use the default value of \"true\"
jsp.warning.maxLoadedJsps=Warning: Invalid value for the initParam maxLoadedJsps. Will use the default value of \"-1\"
jsp.warning.jspIdleTimeout=Warning: Invalid value for the initParam jspIdleTimeout. Will use the default value of \"-1\"
jsp.warning.unknown.element.in.taglib=Unknown element ({0}) in taglib
jsp.warning.unknown.element.in.tag=Unknown element ({0}) in tag
jsp.warning.unknown.element.in.tagfile=Unknown element ({0}) in tag-file
jsp.warning.unknown.element.in.attribute=Unknown element ({0}) in attribute
jsp.warning.unknown.element.in.variable=Unknown element ({0}) in variable
jsp.warning.unknown.element.in.validator=Unknown element ({0}) in validator
jsp.warning.unknown.element.in.initParam=Unknown element ({0}) in validator's init-param
jsp.warning.unknown.element.in.function=Unknown element ({0}) in function
jsp.error.teiclass.instantiation=Failed to load or instantiate TagExtraInfo class: {0}
jsp.error.non_null_tei_and_var_subelems=Tag {0} has one or more variable subelements and a TagExtraInfo class that returns one or more VariableInfo
jsp.error.parse.error.in.TLD=Parse Error in the tag library descriptor: {0}
jsp.error.file.not.found=File [{0}] not found
jsp.error.missing_attribute=According to the TLD or the tag file, attribute {0} is mandatory for tag {1}
jsp.error.bad_attribute=Attribute {0} invalid for tag {1} according to TLD
jsp.error.tld.unable_to_get_jar=Unable to get JAR resource \"{0}\" containing TLD: {1}
jsp.error.tld.missing_jar=Missing JAR resource \"{0}\" containing TLD
jsp.error.unable.to_find_method=Unable to find setter method for attribute: {0}
jsp.error.bad_tag=No tag \"{0}\" defined in tag library imported with prefix \"{1}\"
jsp.error.xml.bad_tag=No tag \"{0}\" defined in tag library associated with uri \"{1}\"
jsp.warning.compiler.classfile.delete.fail=Failed to delete generated class file [{0}]
jsp.warning.compiler.classfile.delete.fail.unknown=Failed to delete generated class file(s)
jsp.warning.compiler.javafile.delete.fail=Failed to delete generated Java file [{0}]
jsp.error.jspc.uriroot_not_dir=The -uriroot option must specify a pre-existing directory
jsp.error.jspc.missingTarget=Missing target: Must specify -webapp or -uriroot, or one or more JSP pages
jsp.error.jspc.no_uriroot=The uriroot is not specified and cannot be located with the specified JSP file(s)
jspc.implicit.uriRoot=uriRoot implicitly set to "{0}"
jspc.usage=Usage: jspc <options> [--] <jsp files>\n\
where jsp files is\n\
\    -webapp <dir>      A directory containing a web-app, whose JSP pages\n\
\                       will be processed recursively\n\
or any number of\n\
\    <file>             A file to be parsed as a JSP page\n\
where options include:\n\
\    -help              Print this help message\n\
\    -v                 Verbose mode\n\
\    -d <dir>           Output Directory (default -Djava.io.tmpdir)\n\
\    -l                 Outputs the name of the JSP page upon failure\n\
\    -s                 Outputs the name of the JSP page upon success\n\
\    -p <name>          Name of target package (default org.apache.jsp)\n\
\    -c <name>          Name of target class name (only applies to first JSP page)\n\
\    -mapped            Generates separate write() calls for each HTML line in the JSP\n\
\    -die[#]            Generates an error return code (#) on fatal errors (default 1)\n\
\    -uribase <dir>     The uri directory compilations should be relative to\n\
\                       (default "/")\n\
\    -uriroot <dir>     Same as -webapp\n\
\    -compile           Compiles generated servlets\n\
\    -webinc <file>     Creates a partial servlet mappings in the file\n\
\    -webxml <file>     Creates a complete web.xml in the file\n\
\    -webxmlencoding <enc> Set the encoding charset used to read and write the web.xml\n\
\                       file (default is platform default encoding)\n\
\    -addwebxmlmappings Merge generated web.xml fragment into the web.xml file of the\n\
\                       web-app, whose JSP pages we are processing\n\
\    -ieplugin <clsid>  Java Plugin classid for Internet Explorer\n\
\    -classpath <path>  Overrides java.class.path system property\n\
\    -xpoweredBy        Add X-Powered-By response header\n\
\    -trimSpaces        Trim spaces in template text between actions, directives\n\
\    -javaEncoding <enc> Set the encoding charset for Java classes (default UTF-8)\n\
<<<<<<< HEAD
\    -source <version>   Set the -source argument to the compiler (default 1.8)\n\
\    -target <version>   Set the -target argument to the compiler (default 1.8)\n\
=======
\    -source <version>   Set the -source argument to the compiler (default 1.7)\n\
\    -target <version>   Set the -target argument to the compiler (default 1.7)\n\
>>>>>>> c5fccadd

jspc.webxml.header=<?xml version="1.0" encoding="ISO-8859-1"?>\n\
\n\
<!DOCTYPE web-app\n\
\    PUBLIC "-//Sun Microsystems, Inc.//DTD Web Application 2.3//EN"\n\
\    "http://java.sun.com/dtd/web-app_2_3.dtd">\n\
<!--\n\
Automatically created by Apache Tomcat JspC.\n\
-->\n\
<web-app>\n\
\n
jspc.webxml.footer=\n\
</web-app>\n\
\n
jspc.webinc.header=\n\
<!--\n\
Automatically created by Apache Tomcat JspC.\n\
Place this fragment in the web.xml before all icon, display-name,\n\
description, distributable, and context-param elements.\n\
-->\n
jspc.webinc.footer=\n\
<!--\n\
All session-config, mime-mapping, welcome-file-list, error-page, taglib,\n\
resource-ref, security-constraint, login-config, security-role,\n\
env-entry, and ejb-ref elements should follow this fragment.\n\
-->\n
jspc.webinc.insertEnd=<!-- JSPC servlet mappings end -->
jspc.webinc.insertStart=<!-- JSPC servlet mappings start -->
jspc.error.generalException=ERROR-the file ''{0}'' generated the following general exception:
jspc.error.fileDoesNotExist=The file argument ''{0}'' does not exist
jspc.delete.fail=Failed to delete file [{0}]
jspc.error.invalidWebXml=Aborting pre-compilation due to errors in web.xml
jspc.error.invalidFragment=Aborting pre-compilation due to errors in web fragments
jsp.error.library.invalid=JSP page is invalid according to library {0}: {1}
jsp.error.tlvclass.instantiation=Failed to load or instantiate TagLibraryValidator class: {0}
jsp.error.tlv.invalid.page=Validation error messages from TagLibraryValidator for {0} in {1}
jsp.error.tei.invalid.attributes=Validation error messages from TagExtraInfo for {0}
jsp.error.no.more.content=End of content reached while more parsing required: tag nesting error?
jsp.error.parse.xml=XML parsing error on file {0}
jsp.error.parse.xml.line=XML parsing error on file {0}: (line {1}, col {2})
jsp.error.parse.xml.scripting.invalid.body=Body of {0} element must not contain any XML elements
jsp.error.internal.tldinit=Unable to initialize TldLocationsCache: {0}
jsp.error.internal.filenotfound=Internal Error: File {0} not found
jsp.error.parse.xml.invalidPublicId=Invalid PUBLIC ID: {0}
jsp.error.unsupported.encoding=Unsupported encoding: {0}
jsp.error.taglibDirective.absUriCannotBeResolved=The absolute uri: {0} cannot be resolved in either web.xml or the jar files deployed with this application
jsp.error.taglibDirective.uriInvalid=The URI provided for a tag library [{0}] is not a valid URI
jsp.error.taglibDirective.missing.location=Neither \'uri\' nor \'tagdir\' attribute specified
jsp.error.taglibDirective.both_uri_and_tagdir=Both \'uri\' and \'tagdir\' attributes specified
jsp.error.invalid.tagdir=Tag file directory {0} does not start with \"/WEB-INF/tags\"
#jspx.error.templateDataNotInJspCdata=Validation Error: Element &lt;{0}&gt; cannot have template data. Template data must be encapsulated within a &lt;jsp:cdata&gt; element. [JSP1.2 PFD section 5.1.9]\nTemplate data in error: {1}
#Error while processing taglib jar file {0}: {1}
jsp.error.needAlternateJavaEncoding=Default java encoding {0} is invalid on your java platform. An alternate can be specified via the 'javaEncoding' parameter of JspServlet.
#Error when compiling, used for jsp line number error messages
jsp.error.single.line.number=An error occurred at line: {0} in the jsp file: {1}
jsp.error.java.line.number=An error occurred at line: [{0}] in the generated java file: [{1}]
jsp.error.location=line: {0}, column: {1}
jsp.error.corresponding.servlet=Generated servlet error:\n
jsp.error.jspbody.required=Must use jsp:body to specify tag body for {0} if jsp:attribute is used.
jsp.error.jspbody.emptybody.only=The {0} tag can only have jsp:attribute in its body.
jsp.error.no.scriptlets=Scripting elements ( &lt;%!, &lt;jsp:declaration, &lt;%=, &lt;jsp:expression, &lt;%, &lt;jsp:scriptlet ) are disallowed here.
jsp.error.tld.fn.invalid.signature=Invalid syntax for function signature in TLD.  Tag Library: {0}, Function: {1}
jsp.error.tld.fn.duplicate.name=Duplicate function name {0} in tag library {1}
jsp.error.tld.fn.invalid.signature.parenexpected=Invalid syntax for function signature in TLD.  Parenthesis '(' expected.  Tag Library: {0}, Function: {1}.
jsp.error.tld.mandatory.element.missing=Mandatory TLD element {0} missing or empty in TLD {1}
jsp.error.dynamic.attributes.not.implemented=The {0} tag declares that it accepts dynamic attributes but does not implement the required interface
jsp.error.attribute.noequal=equal symbol expected
jsp.error.attribute.noquote=quote symbol expected
jsp.error.attribute.unterminated=attribute for {0} is not properly terminated
jsp.error.attribute.noescape=Attribute value {0} is quoted with {1} which must be escaped when used within the value
jsp.error.attribute.nowhitespace=The JSP specification requires that an attribute name is preceded by whitespace
jsp.error.attribute.duplicate=Attribute qualified names must be unique within an element
jsp.error.missing.tagInfo=TagInfo object for {0} is missing from TLD
jsp.error.deferredmethodsignaturewithoutdeferredmethod=Cannot specify a method signature if 'deferredMethod' is not 'true'
jsp.error.deferredvaluetypewithoutdeferredvalue=Cannot specify a value type if 'deferredValue' is not 'true'
jsp.error.deferredmethodandvalue='deferredValue' and 'deferredMethod' cannot be both 'true'
jsp.error.fragmentwithtype=Cannot specify both 'fragment' and 'type' attributes.  If 'fragment' is present, 'type' is fixed as 'javax.servlet.jsp.tagext.JspFragment'
jsp.error.var_and_varReader=Only one of \'var\' or \'varReader\' may be specified
jsp.error.missing_var_or_varReader=Missing \'var\' or \'varReader\' attribute
jsp.warning.bad.urlpattern.propertygroup=Bad value {0} in the url-pattern subelement in web.xml
jsp.error.literal_with_void=A literal value was specified for attribute {0} that is defined as a deferred method with a return type of void. JSP.2.3.4 does not permit literal values in this case
jsp.error.unknown_attribute_type=Unknown attribute type ({1}) for attribute {0}.
jsp.error.coerce_to_type=Cannot coerce value ({2}) to type ({1}) for attribute {0}.
jsp.error.jspelement.missing.name=Mandatory XML-style \'name\' attribute missing
jsp.error.could.not.add.taglibraries=Could not add one or more tag libraries.
jsp.error.duplicate.name.jspattribute=The attribute {0} specified in the standard or custom action also appears as the value of the name attribute in the enclosed jsp:attribute
jsp.error.not.in.template={0} not allowed in a template text body.
jsp.error.badStandardAction=Invalid standard action
jsp.error.xml.badStandardAction=Invalid standard action: {0}
jsp.error.tagdirective.badbodycontent=Invalid body-content ({0}) in tag directive
jsp.error.simpletag.badbodycontent=The TLD for the class {0} specifies an invalid body-content (JSP) for a SimpleTag.
jsp.error.config_pagedir_encoding_mismatch=Page-encoding specified in jsp-property-group ({0}) is different from that specified in page directive ({1})
jsp.error.prolog_pagedir_encoding_mismatch=Page-encoding specified in XML prolog ({0}) is different from that specified in page directive ({1})
jsp.error.prolog_config_encoding_mismatch=Page-encoding specified in XML prolog ({0}) is different from that specified in jsp-property-group ({1})
jsp.error.attribute.custom.non_rt_with_expr=According to TLD or attribute directive in tag file, attribute {0} does not accept any expressions
jsp.error.attribute.standard.non_rt_with_expr=The {0} attribute of the {1} standard action does not accept any expressions
jsp.error.attribute.deferredmix=Cannot use both ${} and #{} EL expressions in the same attribute value
jsp.error.scripting.variable.missing_name=Unable to determine scripting variable name from attribute {0}
jasper.error.emptybodycontent.nonempty=According to TLD, tag {0} must be empty, but is not
jsp.error.tagfile.nameNotUnique=The value of {0} and the value of {1} in line {2} are the same.
jsp.error.tagfile.nameFrom.noAttribute=Cannot find an attribute directive with a name attribute with a value \"{0}\", the value of this name-from-attribute attribute.
jsp.error.tagfile.nameFrom.badAttribute=The attribute directive (declared in line {1} and whose name attribute is \"{0}\", the value of this name-from-attribute attribute) must be of type java.lang.String, is \"required\" and not a \"rtexprvalue\".
jsp.error.page.noSession=Cannot access session scope in page that does not participate in any session
jsp.error.usebean.noSession=Illegal for useBean to use session scope when JSP page declares (via page directive) that it does not participate in sessions
jsp.error.xml.encodingByteOrderUnsupported = Given byte order for encoding \"{0}\" is not supported.
jsp.error.xml.encodingDeclInvalid = Invalid encoding name \"{0}\".
jsp.error.xml.encodingDeclRequired = The encoding declaration is required in the text declaration.
jsp.error.xml.morePseudoAttributes = more pseudo attributes is expected.
jsp.error.xml.noMorePseudoAttributes = no more pseudo attributes is allowed.
jsp.error.xml.versionInfoRequired = The version is required in the XML declaration.
jsp.error.xml.xmlDeclUnterminated = The XML declaration must end with \"?>\".
jsp.error.xml.reservedPITarget = The processing instruction target matching \"[xX][mM][lL]\" is not allowed.
jsp.error.xml.spaceRequiredInPI = White space is required between the processing instruction target and data.
jsp.error.xml.invalidCharInContent = An invalid XML character (Unicode: 0x{0}) was found in the element content of the document.
jsp.error.xml.spaceRequiredBeforeStandalone = White space is required before the encoding pseudo attribute in the XML declaration.
jsp.error.xml.sdDeclInvalid = The standalone document declaration value must be \"yes\" or \"no\", not \"{0}\".
jsp.error.xml.invalidCharInPI = An invalid XML character (Unicode: 0x{0}) was found in the processing instruction.
jsp.error.xml.versionNotSupported = XML version \"{0}\" is not supported, only XML 1.0 is supported.
jsp.error.xml.pseudoAttrNameExpected = a pseudo attribute name is expected.
jsp.error.xml.expectedByte = Expected byte {0} of {1}-byte UTF-8 sequence.
jsp.error.xml.invalidByte = Invalid byte {0} of {1}-byte UTF-8 sequence.
jsp.error.xml.operationNotSupported = Operation \"{0}\" not supported by {1} reader.
jsp.error.xml.invalidHighSurrogate = High surrogate bits in UTF-8 sequence must not exceed 0x10 but found 0x{0}.
jsp.error.xml.invalidASCII = Byte \"{0}\" not 7-bit ASCII.
jsp.error.xml.spaceRequiredBeforeEncodingInXMLDecl = White space is required before the encoding pseudo attribute in the XML declaration.
jsp.error.xml.spaceRequiredBeforeEncodingInTextDecl = White space is required before the encoding pseudo attribute in the text declaration.
jsp.error.xml.spaceRequiredBeforeVersionInTextDecl = White space is required before the version pseudo attribute in the text declaration.
jsp.error.xml.spaceRequiredBeforeVersionInXMLDecl = White space is required before the version pseudo attribute in the XML declaration.
jsp.error.xml.eqRequiredInXMLDecl = The '' = '' character must follow \"{0}\" in the XML declaration.
jsp.error.xml.eqRequiredInTextDecl = The '' = '' character must follow \"{0}\" in the text declaration.
jsp.error.xml.quoteRequiredInTextDecl = The value following \"{0}\" in the text declaration must be a quoted string.
jsp.error.xml.quoteRequiredInXMLDecl = The value following \"{0}\" in the XML declaration must be a quoted string.
jsp.error.xml.invalidCharInTextDecl = An invalid XML character (Unicode: 0x{0}) was found in the text declaration.
jsp.error.xml.invalidCharInXMLDecl = An invalid XML character (Unicode: 0x{0}) was found in the XML declaration.
jsp.error.xml.closeQuoteMissingInTextDecl = closing quote in the value following \"{0}\" in the text declaration is missing.
jsp.error.xml.closeQuoteMissingInXMLDecl = closing quote in the value following \"{0}\" in the XML declaration is missing.
jsp.error.multiple.jsp = Cannot have multiple specifications of
jsp.error.jspoutput.conflict=&lt;jsp:output&gt;: illegal to have multiple occurrences of \"{0}\" with different values (old: {1}, new: {2})
jsp.error.jspoutput.doctypenamesystem=&lt;jsp:output&gt;: 'doctype-root-element' and 'doctype-system' attributes must appear together
jsp.error.jspoutput.doctypepulicsystem=&lt;jsp:output&gt;: 'doctype-system' attribute must appear if 'doctype-public' attribute appears
jsp.error.jspoutput.nonemptybody=&lt;jsp:output&gt; must not have a body
jsp.error.jspoutput.invalidUse=&lt;jsp:output&gt; must not be used in standard syntax
jsp.error.attributes.not.allowed = {0} must not have any attributes
jsp.error.tagfile.badSuffix=Missing \".tag\" suffix in tag file path {0}
jsp.error.tagfile.illegalPath=Illegal tag file path: {0}, must start with \"/WEB-INF/tags\" or \"/META-INF/tags\"
jsp.error.tagfile.missingPath=Path not specified to tag file
jsp.error.plugin.wrongRootElement=Name of root element in {0} different from {1}
jsp.error.attribute.invalidPrefix=The attribute prefix [{0}] does not correspond to any imported tag library
jsp.error.nested.jspattribute=A jsp:attribute standard action cannot be nested within another jsp:attribute standard action
jsp.error.nested.jspbody=A jsp:body standard action cannot be nested within another jsp:body or jsp:attribute standard action
jsp.error.variable.either.name=Either name-given or name-from-attribute attribute must be specified in a variable directive
jsp.error.variable.both.name=Cannot specify both name-given or name-from-attribute attributes in a variable directive
jsp.error.variable.alias=Both or none of the name-from-attribute and alias attributes must be specified in a variable directive
jsp.error.attribute.null_name=Null attribute name
jsp.error.jsptext.badcontent=\'&lt;\', when appears in the body of &lt;jsp:text&gt;, must be encapsulated within a CDATA
jsp.error.jsproot.version.invalid=Invalid version number: \"{0}\", must be \"1.2\", \"2.0\", \"2.1\", \"2.2\" or \"2.3\"
jsp.error.noFunctionPrefix=The function {0} must be used with a prefix when a default namespace is not specified
jsp.error.noFunction=The function {0} cannot be located with the specified prefix
jsp.error.noFunctionMethod=Method \"{0}\" for function \"{1}\" not found in class \"{2}\"
jsp.error.function.classnotfound=The class {0} specified in TLD for the function {1} cannot be found: {2}
jsp.error.signature.classnotfound=The class {0} specified in the method signature in TLD for the function {1} cannot be found. {2}
jsp.error.text.has_subelement=&lt;jsp:text&gt; must not have any subelements
jsp.error.data.file.read=Error reading file \"{0}\"
jsp.error.data.file.processing=Error processing file \"{0}\"
jsp.error.prefix.refined=Attempt to redefine the prefix {0} to {1}, when it was already defined as {2} in the current scope.
jsp.error.nested_jsproot=Nested &lt;jsp:root&gt;
jsp.error.unbalanced.endtag=The end tag \"&lt;/{0}\" is unbalanced
jsp.error.invalid.bean=The value for the useBean class attribute {0} is invalid.
jsp.error.prefix.use_before_dcl=The prefix {0} specified in this tag directive has been previously used by an action in file {1} line {2}.
jsp.error.lastModified=Unable to determine last modified date for file [{0}]

jsp.exception=An exception occurred processing JSP page {0} at line {1}

# JSP 2.1
jsp.error.el.template.deferred=#{...} is not allowed in template text
jsp.error.el.parse={0} : {1}
jsp.error.page.invalid.deferredsyntaxallowedasliteral=Page directive: invalid value for deferredSyntaxAllowedAsLiteral
jsp.error.tag.invalid.deferredsyntaxallowedasliteral=Tag directive: invalid value for deferredSyntaxAllowedAsLiteral
jsp.error.page.conflict.deferredsyntaxallowedasliteral=Page directive: illegal to have multiple occurrences of 'deferredSyntaxAllowedAsLiteral' with different values (old: {0}, new: {1})
jsp.error.tag.conflict.deferredsyntaxallowedasliteral=Tag directive: illegal to have multiple occurrences of 'deferredSyntaxAllowedAsLiteral' with different values (old: {0}, new: {1})

jsp.error.page.invalid.trimdirectivewhitespaces=Page directive: invalid value for trimDirectiveWhitespaces
jsp.error.tag.invalid.trimdirectivewhitespaces=Tag directive: invalid value for trimDirectiveWhitespaces
jsp.error.page.conflict.trimdirectivewhitespaces=Page directive: illegal to have multiple occurrences of 'trimDirectiveWhitespaces' with different values (old: {0}, new: {1})
jsp.error.tag.conflict.trimdirectivewhitespaces=Tag directive: illegal to have multiple occurrences of 'trimDirectiveWhitespaces' with different values (old: {0}, new: {1})

# JSP Servlet
jsp.error.servlet.invalid.method=JSPs only permit GET POST or HEAD

# JarScanner
jsp.warning.noJarScanner=Warning: No org.apache.tomcat.JarScanner set in ServletContext. Falling back to default JarScanner implementation.

# JavacErrorDetail
jsp.error.bug48498=Unable to display JSP extract. Probably due to an XML parser bug (see Tomcat bug 48498 for details).

# UniqueAttributesImpl
jsp.error.duplicateqname=An attribute with duplicate qualified name [{0}] was found. Attribute qualified names must be unique within an element.

# JSP unloading handling
jsp.message.jsp_queue_created=Created jsp queue with length {0} for context [{1}]
jsp.message.jsp_added=Adding JSP for path [{0}] to queue of context [{1}]
jsp.message.jsp_queue_update=Updating JSP for path [{0}] in queue of context [{1}]
jsp.message.jsp_removed_excess=Removing excess JSP for path [{0}] from queue of context [{1}]
jsp.message.jsp_removed_idle=Removing idle JSP for path [{0}] in context [{1}] after {2} seconds");
jsp.message.jsp_unload_check=Checking JSPs for unload in context [{0}], JSP count: {1} queue length: {2}

xmlParser.skipBomFail=Failed to skip BOM when parsing XML input stream

jsp.tldCache.noTldInJar=No TLD files were found in [{0}]. Consider adding the JAR to the tomcat.util.scan.StandardJarScanFilter.jarsToSkip property in CATALINA_BASE/conf/catalina.properties file.
jsp.tldCache.noTldSummary=At least one JAR was scanned for TLDs yet contained no TLDs. Enable debug logging for this logger for a complete list of JARs that were scanned but no TLDs were found in them. Skipping unneeded JARs during scanning can improve startup time and JSP compilation time.

#ELInterpreter
jsp.error.el_interpreter_class.instantiation=Failed to load or instantiate ELInterpreter class [{0}]

org.apache.jasper.compiler.ELParser.invalidQuotesForStringLiteral=The String literal [{0}] is not valid. It must be contained within single or double quotes.
org.apache.jasper.compiler.ELParser.invalidQuoting=The expression [{0}] is not valid. Within a quoted String only [\], ['] and ["] may be escaped with [\].

org.apache.jasper.compiler.TldCache.servletContextNull=The provided SevletContext was null

org.apache.jasper.servlet.JasperInitializer.onStartup=Initializing Jasper for context [{0}]
org.apache.jasper.servlet.TldScanner.webxmlSkip=Skipping load of TLD for URI {1} from resource path {0} as it has already been defined in <jsp-config>
org.apache.jasper.servlet.TldScanner.webxmlAdd=Loading TLD for URI {1} from resource path {0}
org.apache.jasper.servlet.TldScanner.webxmlFailPathDoesNotExist=Failed to process TLD with path [{0}] and URI [{1}]. The specified path does not exist.<|MERGE_RESOLUTION|>--- conflicted
+++ resolved
@@ -180,13 +180,8 @@
 \    -xpoweredBy        Add X-Powered-By response header\n\
 \    -trimSpaces        Trim spaces in template text between actions, directives\n\
 \    -javaEncoding <enc> Set the encoding charset for Java classes (default UTF-8)\n\
-<<<<<<< HEAD
-\    -source <version>   Set the -source argument to the compiler (default 1.8)\n\
-\    -target <version>   Set the -target argument to the compiler (default 1.8)\n\
-=======
 \    -source <version>   Set the -source argument to the compiler (default 1.7)\n\
 \    -target <version>   Set the -target argument to the compiler (default 1.7)\n\
->>>>>>> c5fccadd
 
 jspc.webxml.header=<?xml version="1.0" encoding="ISO-8859-1"?>\n\
 \n\
