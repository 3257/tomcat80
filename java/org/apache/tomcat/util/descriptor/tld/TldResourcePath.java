/*
 * Licensed to the Apache Software Foundation (ASF) under one or more
 * contributor license agreements.  See the NOTICE file distributed with
 * this work for additional information regarding copyright ownership.
 * The ASF licenses this file to You under the Apache License, Version 2.0
 * (the "License"); you may not use this file except in compliance with
 * the License.  You may obtain a copy of the License at
 *
 *      http://www.apache.org/licenses/LICENSE-2.0
 *
 * Unless required by applicable law or agreed to in writing, software
 * distributed under the License is distributed on an "AS IS" BASIS,
 * WITHOUT WARRANTIES OR CONDITIONS OF ANY KIND, either express or implied.
 * See the License for the specific language governing permissions and
 * limitations under the License.
 */
package org.apache.tomcat.util.descriptor.tld;

import java.io.IOException;
import java.io.InputStream;
import java.net.URL;
import java.util.Objects;

import org.apache.tomcat.util.scan.Jar;
import org.apache.tomcat.util.scan.JarFactory;

/**
 * A TLD Resource Path as defined in JSP 7.3.2.
 * <p>
 * This encapsulates references to Tag Library Descriptors that can be located
 * in different places:
 * <ul>
 * <li>As resources within an application</li>
 * <li>As entries in JAR files included in the application</li>
 * <li>As resources provided by the container</li>
 * </ul>
 * When configuring a mapping from a well-known URI to a TLD, a user is allowed
 * to specify just the name of a JAR file that implicitly contains a TLD in
 * <code>META-INF/taglib.tld</code>. Such a mapping must be explicitly converted
 * to a URL and entryName when using this implementation.
 */
public class TldResourcePath {
    private final URL url;
    private final String webappPath;
    private final String entryName;

    /**
     * Constructor identifying a TLD resource directly.
     *
     * @param url        the location of the TLD
     * @param webappPath the web application path, if any, of the TLD
     */
    public TldResourcePath(URL url, String webappPath) {
        this(url, webappPath, null);
    }

    /**
     * Constructor identifying a TLD packaged within a JAR file.
     *
     * @param url        the location of the JAR
     * @param webappPath the web application path, if any, of the JAR
     * @param entryName  the name of the entry in the JAR
     */
    public TldResourcePath(URL url, String webappPath, String entryName) {
        this.url = url;
        this.webappPath = webappPath;
        this.entryName = entryName;
    }

    /**
     * Returns the URL of the TLD or of the JAR containing the TLD.
     *
     * @return the URL of the TLD
     */
    public URL getUrl() {
        return url;
    }

    /**
     * Returns the path within the web application, if any, that the resource
     * returned by {@link #getUrl()} was obtained from.
     *
     * @return the web application path or @null if the the resource is not
     *         located within a web application
     */
    public String getWebappPath() {
        return webappPath;
    }

    /**
     * Returns the name of the JAR entry that contains the TLD.
     * May be null to indicate the URL refers directly to the TLD itself.
     *
     * @return the name of the JAR entry that contains the TLD
     */
    public String getEntryName() {
        return entryName;
    }

    /**
     * Return the external form of the URL representing this TLD.
     * This can be used as a canonical location for the TLD itself, for example,
     * as the systemId to use when parsing its XML.
     *
     * @return the external form of the URL representing this TLD
     */
    public String toExternalForm() {
        if (entryName == null) {
            return url.toExternalForm();
        } else {
            return "jar:" + url.toExternalForm() + "!/" + entryName;
        }
    }

    /**
     * Opens a stream to access the TLD.
     *
     * @return a stream containing the TLD content
     * @throws IOException if there was a problem opening the stream
     */
    public InputStream openStream() throws IOException {
        if (entryName == null) {
            return url.openStream();
        } else {
            URL entryUrl = JarFactory.getJarEntryURL(url, entryName);
            return entryUrl.openStream();
        }
    }

<<<<<<< HEAD
=======
    /**
     * @deprecated Renamed, as it is not just a getter method. Use {@link #openJar()}.
     */
    @Deprecated
    public Jar getJar() throws IOException {
        return openJar();
    }

>>>>>>> c5fccadd
    public Jar openJar() throws IOException {
        if (entryName == null) {
            return null;
        } else {
            return JarFactory.newInstance(url);
        }
    }

    @Override
    public boolean equals(Object o) {
        if (this == o) {
            return true;
        }
        if (o == null || getClass() != o.getClass()) {
            return false;
        }

        TldResourcePath other = (TldResourcePath) o;

        return url.equals(other.url) &&
                Objects.equals(webappPath, other.webappPath) &&
                Objects.equals(entryName, other.entryName);
    }

    @Override
    public int hashCode() {
        int result = url.hashCode();
        result = result * 31 + Objects.hashCode(webappPath);
        result = result * 31 + Objects.hashCode(entryName);
        return result;
    }
}<|MERGE_RESOLUTION|>--- conflicted
+++ resolved
@@ -127,8 +127,6 @@
         }
     }
 
-<<<<<<< HEAD
-=======
     /**
      * @deprecated Renamed, as it is not just a getter method. Use {@link #openJar()}.
      */
@@ -137,7 +135,6 @@
         return openJar();
     }
 
->>>>>>> c5fccadd
     public Jar openJar() throws IOException {
         if (entryName == null) {
             return null;
