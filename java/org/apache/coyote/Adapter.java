/*
 *  Licensed to the Apache Software Foundation (ASF) under one or more
 *  contributor license agreements.  See the NOTICE file distributed with
 *  this work for additional information regarding copyright ownership.
 *  The ASF licenses this file to You under the Apache License, Version 2.0
 *  (the "License"); you may not use this file except in compliance with
 *  the License.  You may obtain a copy of the License at
 *
 *      http://www.apache.org/licenses/LICENSE-2.0
 *
 *  Unless required by applicable law or agreed to in writing, software
 *  distributed under the License is distributed on an "AS IS" BASIS,
 *  WITHOUT WARRANTIES OR CONDITIONS OF ANY KIND, either express or implied.
 *  See the License for the specific language governing permissions and
 *  limitations under the License.
 */
package org.apache.coyote;

import org.apache.tomcat.util.net.SocketStatus;

/**
 * Adapter. This represents the entry point in a coyote-based servlet container.
 *
 *
 * @author Remy Maucherat
 * @see ProtocolHandler
 */
public interface Adapter {

    /**
     * Call the service method, and notify all listeners
     *
     * @param req The request object
     * @param res The response object
     *
     * @exception Exception if an error happens during handling of
     *   the request. Common errors are:
     *   <ul><li>IOException if an input/output error occurs and we are
     *   processing an included servlet (otherwise it is swallowed and
     *   handled by the top level error handler mechanism)
     *       <li>ServletException if a servlet throws an exception and
     *  we are processing an included servlet (otherwise it is swallowed
     *  and handled by the top level error handler mechanism)
     *  </ul>
     *  Tomcat should be able to handle and log any other exception ( including
     *  runtime exceptions )
     */
    public void service(Request req, Response res) throws Exception;
<<<<<<< HEAD
=======

    /**
     * Prepare the given request/response for processing. This method requires
     * that the request object has been populated with the information available
     * from the HTTP headers.
     *
     * @param req The request object
     * @param res The response object
     *
     * @return <code>true</code> if processing can continue, otherwise
     *         <code>false</code> in which case an appropriate error will have
     *         been set on the response
     *
     * @throws Exception If the processing fails unexpectedly
     */
    public boolean prepare(Request req, Response res) throws Exception;
>>>>>>> c5fccadd

    /**
     * Prepare the given request/response for processing. This method requires
     * that the request object has been populated with the information available
     * from the HTTP headers.
     *
     * @param req The request object
     * @param res The response object
     *
     * @return <code>true</code> if processing can continue, otherwise
     *         <code>false</code> in which case an appropriate error will have
     *         been set on the response
     *
     * @throws Exception If the processing fails unexpectedly
     */
    public boolean prepare(Request req, Response res) throws Exception;

    public boolean asyncDispatch(Request req,Response res, SocketStatus status)
            throws Exception;

    public void errorDispatch(Request request, Response response);

    public void log(Request req, Response res, long time);

    /**
     * Assert that request and response have been recycled. If they have not
     * then log a warning and force a recycle. This method is called as a safety
     * check when a processor is being recycled and may be returned to a pool
     * for reuse.
     *
     * @param req
     *            Request
     * @param res
     *            Response
     */
    public void checkRecycled(Request req, Response res);

    /**
     * Provide the name of the domain to use to register MBeans for components
     * associated with the connector.
     *
     * @return  The MBean domain name
     */
    public String getDomain();
}<|MERGE_RESOLUTION|>--- conflicted
+++ resolved
@@ -46,8 +46,6 @@
      *  runtime exceptions )
      */
     public void service(Request req, Response res) throws Exception;
-<<<<<<< HEAD
-=======
 
     /**
      * Prepare the given request/response for processing. This method requires
@@ -64,23 +62,9 @@
      * @throws Exception If the processing fails unexpectedly
      */
     public boolean prepare(Request req, Response res) throws Exception;
->>>>>>> c5fccadd
 
-    /**
-     * Prepare the given request/response for processing. This method requires
-     * that the request object has been populated with the information available
-     * from the HTTP headers.
-     *
-     * @param req The request object
-     * @param res The response object
-     *
-     * @return <code>true</code> if processing can continue, otherwise
-     *         <code>false</code> in which case an appropriate error will have
-     *         been set on the response
-     *
-     * @throws Exception If the processing fails unexpectedly
-     */
-    public boolean prepare(Request req, Response res) throws Exception;
+    public boolean event(Request req, Response res, SocketStatus status)
+            throws Exception;
 
     public boolean asyncDispatch(Request req,Response res, SocketStatus status)
             throws Exception;
