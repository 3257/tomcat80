/*
 *  Licensed to the Apache Software Foundation (ASF) under one or more
 *  contributor license agreements.  See the NOTICE file distributed with
 *  this work for additional information regarding copyright ownership.
 *  The ASF licenses this file to You under the Apache License, Version 2.0
 *  (the "License"); you may not use this file except in compliance with
 *  the License.  You may obtain a copy of the License at
 *
 *      http://www.apache.org/licenses/LICENSE-2.0
 *
 *  Unless required by applicable law or agreed to in writing, software
 *  distributed under the License is distributed on an "AS IS" BASIS,
 *  WITHOUT WARRANTIES OR CONDITIONS OF ANY KIND, either express or implied.
 *  See the License for the specific language governing permissions and
 *  limitations under the License.
 */

package org.apache.coyote.http11;

import java.io.IOException;
import java.nio.ByteBuffer;
import java.nio.channels.SelectionKey;
import java.nio.channels.Selector;
import java.util.Iterator;

import org.apache.coyote.ByteBufferHolder;
import org.apache.coyote.Response;
import org.apache.tomcat.util.net.AbstractEndpoint;
import org.apache.tomcat.util.net.NioChannel;
import org.apache.tomcat.util.net.NioEndpoint;
import org.apache.tomcat.util.net.NioSelectorPool;
import org.apache.tomcat.util.net.SocketWrapperBase;

/**
 * Output buffer.
 *
 * @author <a href="mailto:remm@apache.org">Remy Maucherat</a>
 */
public class InternalNioOutputBuffer extends AbstractOutputBuffer<NioChannel> {

    // ----------------------------------------------------------- Constructors

    /**
     * Default constructor.
     */
    public InternalNioOutputBuffer(Response response, int headerBufferSize) {
        super(response, headerBufferSize);
    }


    /**
     * Underlying socket.
     */
    private NioChannel socket;

    /**
     * Selector pool, for blocking reads and blocking writes
     */
    private NioSelectorPool pool;


    // --------------------------------------------------------- Public Methods

    @Override
    public void init(SocketWrapperBase<NioChannel> socketWrapper,
            AbstractEndpoint<NioChannel> endpoint) throws IOException {

        socket = socketWrapper.getSocket();
        pool = ((NioEndpoint)endpoint).getSelectorPool();
        socketWriteBuffer = socket.getBufHandler().getWriteBuffer();
    }


    /**
     * Recycle the output buffer. This should be called when closing the
     * connection.
     */
    @Override
    public void recycle() {
        super.recycle();
        socketWriteBuffer.clear();
        socket = null;
    }


    // ------------------------------------------------ HTTP/1.1 Output Methods

    /**
     * Send an acknowledgment.
     */
    @Override
    public void sendAck() throws IOException {
        if (!committed) {
            socketWriteBuffer.put(Constants.ACK_BYTES, 0, Constants.ACK_BYTES.length);
            int result = writeToSocket(socketWriteBuffer, true, true);
            if (result < 0) {
                throw new IOException(sm.getString("iob.failedwrite.ack"));
            }
        }
    }

    /**
     *
     * @param bytebuffer ByteBuffer
     * @param flip boolean
     * @return int
     * @throws IOException
     */
    private synchronized int writeToSocket(ByteBuffer bytebuffer, boolean block, boolean flip) throws IOException {
        if ( flip ) {
            bytebuffer.flip();
            writeBufferFlipped = true;
        }

        int written = 0;
<<<<<<< HEAD
        NioEndpoint.NioSocketWrapper att = (NioEndpoint.NioSocketWrapper)socket.getAttachment();
=======
        NioEndpoint.KeyAttachment att = (NioEndpoint.KeyAttachment)socket.getAttachment();
>>>>>>> c5fccadd
        if ( att == null ) throw new IOException("Key must be cancelled");
        long writeTimeout = att.getWriteTimeout();
        Selector selector = null;
        try {
            selector = pool.get();
        } catch ( IOException x ) {
            //ignore
        }
        try {
            written = pool.write(bytebuffer, socket, selector, writeTimeout, block);
            //make sure we are flushed
            do {
                if (socket.flush(true,selector,writeTimeout)) break;
            }while ( true );
        } finally {
            if ( selector != null ) pool.put(selector);
        }
        if ( block || bytebuffer.remaining()==0) {
            //blocking writes must empty the buffer
            //and if remaining==0 then we did empty it
            bytebuffer.clear();
            writeBufferFlipped = false;
        }
        // If there is data left in the buffer the socket will be registered for
        // write further up the stack. This is to ensure the socket is only
        // registered for write once as both container and user code can trigger
        // write registration.
        return written;
    }


    // ------------------------------------------------------ Protected Methods

    @Override
    protected synchronized void addToBB(byte[] buf, int offset, int length)
            throws IOException {

        if (length == 0) return;

        // Try to flush any data in the socket's write buffer first
        boolean dataLeft = flushBuffer(isBlocking());

        // Keep writing until all the data is written or a non-blocking write
        // leaves data in the buffer
        while (!dataLeft && length > 0) {
            int thisTime = transfer(buf,offset,length,socketWriteBuffer);
            length = length - thisTime;
            offset = offset + thisTime;
            int written = writeToSocket(socketWriteBuffer, isBlocking(), true);
            if (written == 0) {
                dataLeft = true;
            } else {
                dataLeft = flushBuffer(isBlocking());
            }
        }

<<<<<<< HEAD
        NioEndpoint.NioSocketWrapper ka = (NioEndpoint.NioSocketWrapper)socket.getAttachment();
=======
        NioEndpoint.KeyAttachment ka = (NioEndpoint.KeyAttachment)socket.getAttachment();
>>>>>>> c5fccadd
        if (ka != null) ka.access();//prevent timeouts for just doing client writes

        if (!isBlocking() && length > 0) {
            // Remaining data must be buffered
            addToBuffers(buf, offset, length);
        }
    }


    private void addToBuffers(byte[] buf, int offset, int length) {
        ByteBufferHolder holder = bufferedWrites.peekLast();
        if (holder==null || holder.isFlipped() || holder.getBuf().remaining()<length) {
            ByteBuffer buffer = ByteBuffer.allocate(Math.max(bufferedWriteSize,length));
            holder = new ByteBufferHolder(buffer,false);
            bufferedWrites.add(holder);
        }
        holder.getBuf().put(buf,offset,length);
    }


    /**
     * Callback to write data from the buffer.
     */
    @Override
    protected boolean flushBuffer(boolean block) throws IOException {

        //prevent timeout for async,
        SelectionKey key = socket.getIOChannel().keyFor(socket.getPoller().getSelector());
        if (key != null) {
            NioEndpoint.NioSocketWrapper attach = (NioEndpoint.NioSocketWrapper) key.attachment();
            attach.access();
        }

        boolean dataLeft = hasMoreDataToFlush();

        //write to the socket, if there is anything to write
        if (dataLeft) {
            writeToSocket(socketWriteBuffer, block, !writeBufferFlipped);
        }

        dataLeft = hasMoreDataToFlush();

        if (!dataLeft && bufferedWrites.size() > 0) {
            Iterator<ByteBufferHolder> bufIter = bufferedWrites.iterator();
            while (!hasMoreDataToFlush() && bufIter.hasNext()) {
                ByteBufferHolder buffer = bufIter.next();
                buffer.flip();
                while (!hasMoreDataToFlush() && buffer.getBuf().remaining()>0) {
                    transfer(buffer.getBuf(), socketWriteBuffer);
                    if (buffer.getBuf().remaining() == 0) {
                        bufIter.remove();
                    }
                    writeToSocket(socketWriteBuffer, block, true);
                    //here we must break if we didn't finish the write
                }
            }
        }

        return hasMoreDataToFlush();
    }


    @Override
    protected void registerWriteInterest() throws IOException {
<<<<<<< HEAD
        NioEndpoint.NioSocketWrapper att = (NioEndpoint.NioSocketWrapper)socket.getAttachment();
=======
        NioEndpoint.KeyAttachment att = (NioEndpoint.KeyAttachment)socket.getAttachment();
>>>>>>> c5fccadd
        if (att == null) {
            throw new IOException("Key must be cancelled");
        }
        att.getPoller().add(socket, SelectionKey.OP_WRITE);
    }
}<|MERGE_RESOLUTION|>--- conflicted
+++ resolved
@@ -24,12 +24,14 @@
 import java.util.Iterator;
 
 import org.apache.coyote.ByteBufferHolder;
+import org.apache.coyote.OutputBuffer;
 import org.apache.coyote.Response;
+import org.apache.tomcat.util.buf.ByteChunk;
 import org.apache.tomcat.util.net.AbstractEndpoint;
 import org.apache.tomcat.util.net.NioChannel;
 import org.apache.tomcat.util.net.NioEndpoint;
 import org.apache.tomcat.util.net.NioSelectorPool;
-import org.apache.tomcat.util.net.SocketWrapperBase;
+import org.apache.tomcat.util.net.SocketWrapper;
 
 /**
  * Output buffer.
@@ -44,7 +46,10 @@
      * Default constructor.
      */
     public InternalNioOutputBuffer(Response response, int headerBufferSize) {
+
         super(response, headerBufferSize);
+
+        outputStreamOutputBuffer = new SocketOutputBuffer();
     }
 
 
@@ -58,16 +63,20 @@
      */
     private NioSelectorPool pool;
 
+    /**
+     * Track if the byte buffer is flipped
+     */
+    protected volatile boolean flipped = false;
+
 
     // --------------------------------------------------------- Public Methods
 
     @Override
-    public void init(SocketWrapperBase<NioChannel> socketWrapper,
+    public void init(SocketWrapper<NioChannel> socketWrapper,
             AbstractEndpoint<NioChannel> endpoint) throws IOException {
 
         socket = socketWrapper.getSocket();
         pool = ((NioEndpoint)endpoint).getSelectorPool();
-        socketWriteBuffer = socket.getBufHandler().getWriteBuffer();
     }
 
 
@@ -78,8 +87,11 @@
     @Override
     public void recycle() {
         super.recycle();
-        socketWriteBuffer.clear();
-        socket = null;
+        if (socket != null) {
+            socket.getBufHandler().getWriteBuffer().clear();
+            socket = null;
+        }
+        flipped = false;
     }
 
 
@@ -91,8 +103,9 @@
     @Override
     public void sendAck() throws IOException {
         if (!committed) {
-            socketWriteBuffer.put(Constants.ACK_BYTES, 0, Constants.ACK_BYTES.length);
-            int result = writeToSocket(socketWriteBuffer, true, true);
+            socket.getBufHandler().getWriteBuffer().put(
+                    Constants.ACK_BYTES, 0, Constants.ACK_BYTES.length);
+            int result = writeToSocket(socket.getBufHandler().getWriteBuffer(), true, true);
             if (result < 0) {
                 throw new IOException(sm.getString("iob.failedwrite.ack"));
             }
@@ -109,15 +122,11 @@
     private synchronized int writeToSocket(ByteBuffer bytebuffer, boolean block, boolean flip) throws IOException {
         if ( flip ) {
             bytebuffer.flip();
-            writeBufferFlipped = true;
+            flipped = true;
         }
 
         int written = 0;
-<<<<<<< HEAD
-        NioEndpoint.NioSocketWrapper att = (NioEndpoint.NioSocketWrapper)socket.getAttachment();
-=======
         NioEndpoint.KeyAttachment att = (NioEndpoint.KeyAttachment)socket.getAttachment();
->>>>>>> c5fccadd
         if ( att == null ) throw new IOException("Key must be cancelled");
         long writeTimeout = att.getWriteTimeout();
         Selector selector = null;
@@ -139,7 +148,7 @@
             //blocking writes must empty the buffer
             //and if remaining==0 then we did empty it
             bytebuffer.clear();
-            writeBufferFlipped = false;
+            flipped = false;
         }
         // If there is data left in the buffer the socket will be registered for
         // write further up the stack. This is to ensure the socket is only
@@ -151,8 +160,27 @@
 
     // ------------------------------------------------------ Protected Methods
 
-    @Override
-    protected synchronized void addToBB(byte[] buf, int offset, int length)
+    /**
+     * Commit the response.
+     *
+     * @throws IOException an underlying I/O error occurred
+     */
+    @Override
+    protected void commit() throws IOException {
+
+        // The response is now committed
+        committed = true;
+        response.setCommitted(true);
+
+        if (pos > 0) {
+            // Sending the response header buffer
+            addToBB(headerBuffer, 0, pos);
+        }
+
+    }
+
+
+    private synchronized void addToBB(byte[] buf, int offset, int length)
             throws IOException {
 
         if (length == 0) return;
@@ -163,10 +191,11 @@
         // Keep writing until all the data is written or a non-blocking write
         // leaves data in the buffer
         while (!dataLeft && length > 0) {
-            int thisTime = transfer(buf,offset,length,socketWriteBuffer);
+            int thisTime = transfer(buf,offset,length,socket.getBufHandler().getWriteBuffer());
             length = length - thisTime;
             offset = offset + thisTime;
-            int written = writeToSocket(socketWriteBuffer, isBlocking(), true);
+            int written = writeToSocket(socket.getBufHandler().getWriteBuffer(),
+                    isBlocking(), true);
             if (written == 0) {
                 dataLeft = true;
             } else {
@@ -174,11 +203,7 @@
             }
         }
 
-<<<<<<< HEAD
-        NioEndpoint.NioSocketWrapper ka = (NioEndpoint.NioSocketWrapper)socket.getAttachment();
-=======
         NioEndpoint.KeyAttachment ka = (NioEndpoint.KeyAttachment)socket.getAttachment();
->>>>>>> c5fccadd
         if (ka != null) ka.access();//prevent timeouts for just doing client writes
 
         if (!isBlocking() && length > 0) {
@@ -208,7 +233,7 @@
         //prevent timeout for async,
         SelectionKey key = socket.getIOChannel().keyFor(socket.getPoller().getSelector());
         if (key != null) {
-            NioEndpoint.NioSocketWrapper attach = (NioEndpoint.NioSocketWrapper) key.attachment();
+            NioEndpoint.KeyAttachment attach = (NioEndpoint.KeyAttachment) key.attachment();
             attach.access();
         }
 
@@ -216,7 +241,7 @@
 
         //write to the socket, if there is anything to write
         if (dataLeft) {
-            writeToSocket(socketWriteBuffer, block, !writeBufferFlipped);
+            writeToSocket(socket.getBufHandler().getWriteBuffer(),block, !flipped);
         }
 
         dataLeft = hasMoreDataToFlush();
@@ -227,11 +252,11 @@
                 ByteBufferHolder buffer = bufIter.next();
                 buffer.flip();
                 while (!hasMoreDataToFlush() && buffer.getBuf().remaining()>0) {
-                    transfer(buffer.getBuf(), socketWriteBuffer);
+                    transfer(buffer.getBuf(), socket.getBufHandler().getWriteBuffer());
                     if (buffer.getBuf().remaining() == 0) {
                         bufIter.remove();
                     }
-                    writeToSocket(socketWriteBuffer, block, true);
+                    writeToSocket(socket.getBufHandler().getWriteBuffer(),block, true);
                     //here we must break if we didn't finish the write
                 }
             }
@@ -242,15 +267,64 @@
 
 
     @Override
+    protected boolean hasMoreDataToFlush() {
+        return (flipped && socket.getBufHandler().getWriteBuffer().remaining()>0) ||
+        (!flipped && socket.getBufHandler().getWriteBuffer().position() > 0);
+    }
+
+
+    @Override
     protected void registerWriteInterest() throws IOException {
-<<<<<<< HEAD
-        NioEndpoint.NioSocketWrapper att = (NioEndpoint.NioSocketWrapper)socket.getAttachment();
-=======
         NioEndpoint.KeyAttachment att = (NioEndpoint.KeyAttachment)socket.getAttachment();
->>>>>>> c5fccadd
         if (att == null) {
             throw new IOException("Key must be cancelled");
         }
         att.getPoller().add(socket, SelectionKey.OP_WRITE);
     }
+
+
+    private int transfer(byte[] from, int offset, int length, ByteBuffer to) {
+        int max = Math.min(length, to.remaining());
+        to.put(from, offset, max);
+        return max;
+    }
+
+
+    private void transfer(ByteBuffer from, ByteBuffer to) {
+        int max = Math.min(from.remaining(), to.remaining());
+        ByteBuffer tmp = from.duplicate ();
+        tmp.limit (tmp.position() + max);
+        to.put (tmp);
+        from.position(from.position() + max);
+    }
+
+
+    // ----------------------------------- OutputStreamOutputBuffer Inner Class
+
+    /**
+     * This class is an output buffer which will write data to an output
+     * stream.
+     */
+    protected class SocketOutputBuffer implements OutputBuffer {
+
+
+        /**
+         * Write chunk.
+         */
+        @Override
+        public int doWrite(ByteChunk chunk, Response res) throws IOException {
+
+            int len = chunk.getLength();
+            int start = chunk.getStart();
+            byte[] b = chunk.getBuffer();
+            addToBB(b, start, len);
+            byteCount += chunk.getLength();
+            return chunk.getLength();
+        }
+
+        @Override
+        public long getBytesWritten() {
+            return byteCount;
+        }
+    }
 }