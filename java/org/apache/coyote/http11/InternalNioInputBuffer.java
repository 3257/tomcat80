--- conflicted
+++ resolved
@@ -30,7 +30,7 @@
 import org.apache.tomcat.util.net.NioChannel;
 import org.apache.tomcat.util.net.NioEndpoint;
 import org.apache.tomcat.util.net.NioSelectorPool;
-import org.apache.tomcat.util.net.SocketWrapperBase;
+import org.apache.tomcat.util.net.SocketWrapper;
 
 /**
  * Implementation of InputBuffer which provides HTTP request header parsing as
@@ -84,7 +84,7 @@
     // ------------------------------------------------------ Protected Methods
 
     @Override
-    protected void init(SocketWrapperBase<NioChannel> socketWrapper,
+    protected void init(SocketWrapper<NioChannel> socketWrapper,
             AbstractEndpoint<NioChannel> endpoint) throws IOException {
 
         socket = socketWrapper.getSocket();
@@ -125,13 +125,8 @@
                 // Ignore
             }
             try {
-<<<<<<< HEAD
-                NioEndpoint.NioSocketWrapper att =
-                        (NioEndpoint.NioSocketWrapper) socket.getAttachment();
-=======
                 NioEndpoint.KeyAttachment att =
                         (NioEndpoint.KeyAttachment) socket.getAttachment();
->>>>>>> c5fccadd
                 if (att == null) {
                     throw new IOException("Key must be cancelled.");
                 }
