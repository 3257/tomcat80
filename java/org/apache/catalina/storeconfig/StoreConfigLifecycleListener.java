--- conflicted
+++ resolved
@@ -38,12 +38,8 @@
 public class StoreConfigLifecycleListener implements LifecycleListener {
 
     private static Log log = LogFactory.getLog(StoreConfigLifecycleListener.class);
-<<<<<<< HEAD
-    private static StringManager sm = StringManager.getManager(StoreConfigLifecycleListener.class);
-=======
     private static StringManager sm =
             StringManager.getManager(StoreConfigLifecycleListener.class.getName());
->>>>>>> c5fccadd
 
     /**
      * The configuration information registry for our managed beans.
